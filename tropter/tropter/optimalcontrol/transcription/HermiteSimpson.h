--- conflicted
+++ resolved
@@ -69,20 +69,12 @@
 
     // TODO why would we want a shared_ptr? A copy would use the same Problem.
     HermiteSimpson(std::shared_ptr<const OCProblem> ocproblem,
-<<<<<<< HEAD
-            bool interpolate_control_midpoints, unsigned num_mesh_points = 50) {
-=======
             bool interpolate_control_midpoints,
             std::vector<double> mesh) : m_mesh(mesh)  {
->>>>>>> 2966d3c1
         if (std::is_same<T, double>::value) {
             this->set_use_supplied_sparsity_hessian_lagrangian(true);
         }
         m_interpolate_control_midpoints = interpolate_control_midpoints;
-<<<<<<< HEAD
-        set_num_mesh_points(num_mesh_points);
-=======
->>>>>>> 2966d3c1
         set_ocproblem(ocproblem);
     }
 
