--- conflicted
+++ resolved
@@ -21,12 +21,111 @@
 #include "../MocoUtilities.h"
 
 #include <OpenSim/Actuators/CoordinateActuator.h>
-<<<<<<< HEAD
-#include "../MocoUtilities.h"
+#include <OpenSim/Simulation/SimbodyEngine/PinJoint.h>
+#include <OpenSim/Simulation/SimbodyEngine/SliderJoint.h>
 #include <OpenSim/Simulation/SimbodyEngine/WeldJoint.h>
 
-
 using namespace OpenSim;
+
+using SimTK::Vec3;
+using SimTK::Inertia;
+
+Model ModelFactory::createNLinkPendulum(int numLinks) {
+    Model model;
+    OPENSIM_THROW_IF(numLinks < 0, Exception, "numLinks must be nonnegative.");
+    std::string name;
+    if (numLinks == 0) {
+        name = "empty_model";
+    } else if (numLinks == 1) {
+        name = "pendulum";
+    } else if (numLinks == 2) {
+        name = "double_pendulum";
+    } else {
+        name = std::to_string(numLinks) + "_link_pendulum";
+    }
+    model.setName(name);
+    const auto& ground = model.getGround();
+
+    using SimTK::Inertia;
+    using SimTK::Vec3;
+
+    Ellipsoid bodyGeometry(0.5, 0.1, 0.1);
+    bodyGeometry.setColor(SimTK::Gray);
+
+    const PhysicalFrame* prevBody = &ground;
+    for (int i = 0; i < numLinks; ++i) {
+        const std::string istr = std::to_string(i);
+        auto* bi = new OpenSim::Body("b" + istr, 1, Vec3(0), Inertia(1));
+        model.addBody(bi);
+
+        // Assume each body is 1 m long.
+        auto* ji = new PinJoint("j" + istr, *prevBody, Vec3(0), Vec3(0), *bi,
+                Vec3(-1, 0, 0), Vec3(0));
+        auto& qi = ji->updCoordinate();
+        qi.setName("q" + istr);
+        model.addJoint(ji);
+
+        auto* taui = new CoordinateActuator();
+        taui->setCoordinate(&ji->updCoordinate());
+        taui->setName("tau" + istr);
+        taui->setOptimalForce(1);
+        model.addComponent(taui);
+
+        auto* marker = new Marker("marker" + istr, *bi, Vec3(0));
+        model.addMarker(marker);
+
+        // Attach an ellipsoid to a frame located at the center of each body.
+        PhysicalOffsetFrame* bicenter = new PhysicalOffsetFrame(
+                "b" + istr + "center", *bi, SimTK::Transform(Vec3(-0.5, 0, 0)));
+        bi->addComponent(bicenter);
+        bicenter->attachGeometry(bodyGeometry.clone());
+
+        prevBody = bi;
+    }
+
+    model.finalizeConnections();
+
+    return model;
+}
+
+Model ModelFactory::createPlanarPointMass() {
+    Model model;
+    model.setName("planar_point_mass");
+
+    auto* intermed = new Body("intermed", 0, Vec3(0), Inertia(0));
+    model.addBody(intermed);
+    auto* body = new Body("body", 1, Vec3(0), Inertia(0));
+    model.addBody(body);
+
+    auto* jointX = new SliderJoint("tx", model.getGround(), *intermed);
+    auto& coordX = jointX->updCoordinate(SliderJoint::Coord::TranslationX);
+    coordX.setName("tx");
+    model.addJoint(jointX);
+
+    // The joint's x axis must point in the global "+y" direction.
+    auto* jointY = new SliderJoint("ty",
+            *intermed, Vec3(0), Vec3(0, 0, 0.5 * SimTK::Pi),
+            *body, Vec3(0), Vec3(0, 0, .5 * SimTK::Pi));
+    auto& coordY = jointY->updCoordinate(SliderJoint::Coord::TranslationX);
+    coordY.setName("ty");
+    model.addJoint(jointY);
+
+    {
+        auto* forceX = new CoordinateActuator();
+        forceX->setCoordinate(&coordX);
+        forceX->setName("force_x");
+        model.addForce(forceX);
+    }
+
+    {
+        auto* forceY = new CoordinateActuator();
+        forceY->setCoordinate(&coordY);
+        forceY->setName("force_y");
+        model.addForce(forceY);
+    }
+
+    return model;
+}
 
 void ModelFactory::replaceMusclesWithPathActuators(OpenSim::Model &model) {
 
@@ -132,112 +231,6 @@
                                 musc->getName()));
         model.updForceSet().remove(index);
     }
-}
-=======
-#include <OpenSim/Simulation/SimbodyEngine/PinJoint.h>
-#include <OpenSim/Simulation/SimbodyEngine/SliderJoint.h>
-
-using namespace OpenSim;
-
-using SimTK::Vec3;
-using SimTK::Inertia;
->>>>>>> 64b9b097
-
-Model ModelFactory::createNLinkPendulum(int numLinks) {
-    Model model;
-    OPENSIM_THROW_IF(numLinks < 0, Exception, "numLinks must be nonnegative.");
-    std::string name;
-    if (numLinks == 0) {
-        name = "empty_model";
-    } else if (numLinks == 1) {
-        name = "pendulum";
-    } else if (numLinks == 2) {
-        name = "double_pendulum";
-    } else {
-        name = std::to_string(numLinks) + "_link_pendulum";
-    }
-    model.setName(name);
-    const auto& ground = model.getGround();
-
-    using SimTK::Inertia;
-    using SimTK::Vec3;
-
-    Ellipsoid bodyGeometry(0.5, 0.1, 0.1);
-    bodyGeometry.setColor(SimTK::Gray);
-
-    const PhysicalFrame* prevBody = &ground;
-    for (int i = 0; i < numLinks; ++i) {
-        const std::string istr = std::to_string(i);
-        auto* bi = new OpenSim::Body("b" + istr, 1, Vec3(0), Inertia(1));
-        model.addBody(bi);
-
-        // Assume each body is 1 m long.
-        auto* ji = new PinJoint("j" + istr, *prevBody, Vec3(0), Vec3(0), *bi,
-                Vec3(-1, 0, 0), Vec3(0));
-        auto& qi = ji->updCoordinate();
-        qi.setName("q" + istr);
-        model.addJoint(ji);
-
-        auto* taui = new CoordinateActuator();
-        taui->setCoordinate(&ji->updCoordinate());
-        taui->setName("tau" + istr);
-        taui->setOptimalForce(1);
-        model.addComponent(taui);
-
-        auto* marker = new Marker("marker" + istr, *bi, Vec3(0));
-        model.addMarker(marker);
-
-        // Attach an ellipsoid to a frame located at the center of each body.
-        PhysicalOffsetFrame* bicenter = new PhysicalOffsetFrame(
-                "b" + istr + "center", *bi, SimTK::Transform(Vec3(-0.5, 0, 0)));
-        bi->addComponent(bicenter);
-        bicenter->attachGeometry(bodyGeometry.clone());
-
-        prevBody = bi;
-    }
-
-    model.finalizeConnections();
-
-    return model;
-}
-
-Model ModelFactory::createPlanarPointMass() {
-    Model model;
-    model.setName("planar_point_mass");
-
-    auto* intermed = new Body("intermed", 0, Vec3(0), Inertia(0));
-    model.addBody(intermed);
-    auto* body = new Body("body", 1, Vec3(0), Inertia(0));
-    model.addBody(body);
-
-    auto* jointX = new SliderJoint("tx", model.getGround(), *intermed);
-    auto& coordX = jointX->updCoordinate(SliderJoint::Coord::TranslationX);
-    coordX.setName("tx");
-    model.addJoint(jointX);
-
-    // The joint's x axis must point in the global "+y" direction.
-    auto* jointY = new SliderJoint("ty",
-            *intermed, Vec3(0), Vec3(0, 0, 0.5 * SimTK::Pi),
-            *body, Vec3(0), Vec3(0, 0, .5 * SimTK::Pi));
-    auto& coordY = jointY->updCoordinate(SliderJoint::Coord::TranslationX);
-    coordY.setName("ty");
-    model.addJoint(jointY);
-
-    {
-        auto* forceX = new CoordinateActuator();
-        forceX->setCoordinate(&coordX);
-        forceX->setName("force_x");
-        model.addForce(forceX);
-    }
-
-    {
-        auto* forceY = new CoordinateActuator();
-        forceY->setCoordinate(&coordY);
-        forceY->setName("force_y");
-        model.addForce(forceY);
-    }
-
-    return model;
 }
 
 void ModelFactory::createReserveActuators(Model& model, double optimalForce) {
