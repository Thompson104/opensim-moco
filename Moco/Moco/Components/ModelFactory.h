#ifndef MOCO_MODELFACTORY_H
#define MOCO_MODELFACTORY_H
/* -------------------------------------------------------------------------- *
 * OpenSim Moco: ModelFactory.h                                               *
 * -------------------------------------------------------------------------- *
 * Copyright (c) 2018 Stanford University and the Authors                     *
 *                                                                            *
 * Author(s): Christopher Dembia                                              *
 *                                                                            *
 * Licensed under the Apache License, Version 2.0 (the "License"); you may    *
 * not use this file except in compliance with the License. You may obtain a  *
 * copy of the License at http://www.apache.org/licenses/LICENSE-2.0          *
 *                                                                            *
 * Unless required by applicable law or agreed to in writing, software        *
 * distributed under the License is distributed on an "AS IS" BASIS,          *
 * WITHOUT WARRANTIES OR CONDITIONS OF ANY KIND, either express or implied.   *
 * See the License for the specific language governing permissions and        *
 * limitations under the License.                                             *
 * -------------------------------------------------------------------------- */

#include "../osimMocoDLL.h"

#include <OpenSim/Simulation/Model/Model.h>

namespace OpenSim {

/// This class provides utilities for creating OpenSim models.
class OSIMMOCO_API ModelFactory {
public:
    /// @name Create a model
    /// @{

    /// Create a pendulum with the provided number of links.
    /// For each link, there is a body `/bodyset/b#` (where `#` is the link
    /// index starting at 0), a PinJoint `/jointset/j#` with coordinate
    /// `/jointset/j#/q#`, a CoordinateActuator `/tau#`, a Marker
    /// `/markerset/marker#` at the origin of the link's body, and a
    /// PhysicalOffsetFrame `/b#center` at the center of the link.
    static Model createNLinkPendulum(int numLinks);
<<<<<<< HEAD
    static Model createPendulum() {
        return createNLinkPendulum(1);
    }
    static Model createDoublePendulum() {
        return createNLinkPendulum(2);
    }
=======
    /// This is a convenience for `createNLinkPendulum(1)`.
    static Model createPendulum() { return createNLinkPendulum(1); }
    /// This is a convenience for `createNLinkPendulum(2)`.
    static Model createDoublePendulum() { return createNLinkPendulum(2); }
>>>>>>> 39a418cb
    /// This model contains:
    /// - 2 bodies: a massless body "intermed", and "body" with mass 1.
    /// - 2 slider joints: "tx" and "ty" (coordinates "tx" and "ty").
    /// - 2 coordinate actuators: "force_x" and "force_y".
    static Model createPlanarPointMass();
<<<<<<< HEAD
=======

    /// @}

    /// @name Modify a Model
    /// @{

    /// Replace muscles in a model with a PathActuator of the same GeometryPath,
    /// optimal force, and min/max control defaults.
    /// @note This only replaces muscles within the model's ForceSet.
    static void replaceMusclesWithPathActuators(Model& model);

    /// Remove muscles from the model.
    /// @note This only removes muscles within the model's ForceSet.
    static void removeMuscles(Model& model);

    /// Replace a joint in the model with a WeldJoint.
    /// @note This assumes the joint is in the JointSet and that the joint's
    ///       connectees are PhysicalOffsetFrames.
    static void replaceJointWithWeldJoint(
            Model& model, const std::string& jointName);
  
    /// Add CoordinateActuator%s for each unconstrained coordinate (e.g.,
    /// !Coordinate::isConstrained()) in the model, using the provided optimal
    /// force. Increasing the optimal force decreases the required control
    /// signal to generate a given actuation level. The actuators are added to
    /// the model's ForceSet and are named "reserve_<coordinate-path>" with
    /// forward slashes converted to underscores.
    static void createReserveActuators(Model& model, double optimalForce);

    /// @}
>>>>>>> 39a418cb
};

} // namespace OpenSim

#endif // MOCO_MODELFACTORY_H<|MERGE_RESOLUTION|>--- conflicted
+++ resolved
@@ -37,26 +37,15 @@
     /// `/markerset/marker#` at the origin of the link's body, and a
     /// PhysicalOffsetFrame `/b#center` at the center of the link.
     static Model createNLinkPendulum(int numLinks);
-<<<<<<< HEAD
-    static Model createPendulum() {
-        return createNLinkPendulum(1);
-    }
-    static Model createDoublePendulum() {
-        return createNLinkPendulum(2);
-    }
-=======
     /// This is a convenience for `createNLinkPendulum(1)`.
     static Model createPendulum() { return createNLinkPendulum(1); }
     /// This is a convenience for `createNLinkPendulum(2)`.
     static Model createDoublePendulum() { return createNLinkPendulum(2); }
->>>>>>> 39a418cb
     /// This model contains:
     /// - 2 bodies: a massless body "intermed", and "body" with mass 1.
     /// - 2 slider joints: "tx" and "ty" (coordinates "tx" and "ty").
     /// - 2 coordinate actuators: "force_x" and "force_y".
     static Model createPlanarPointMass();
-<<<<<<< HEAD
-=======
 
     /// @}
 
@@ -77,7 +66,7 @@
     ///       connectees are PhysicalOffsetFrames.
     static void replaceJointWithWeldJoint(
             Model& model, const std::string& jointName);
-  
+
     /// Add CoordinateActuator%s for each unconstrained coordinate (e.g.,
     /// !Coordinate::isConstrained()) in the model, using the provided optimal
     /// force. Increasing the optimal force decreases the required control
@@ -87,7 +76,6 @@
     static void createReserveActuators(Model& model, double optimalForce);
 
     /// @}
->>>>>>> 39a418cb
 };
 
 } // namespace OpenSim
