
set(MOCO_SOURCES
        osimMoco.h
        osimMocoDLL.h
        RegisterTypes_osimMoco.h
        RegisterTypes_osimMoco.cpp
        MocoUtilities.h
        MocoUtilities.cpp
        MocoStudy.h
        MocoStudy.cpp
        MocoBounds.h
        MocoBounds.cpp
        MocoVariableInfo.h
        MocoVariableInfo.cpp
        MocoProblem.h
        MocoProblem.cpp
        MocoProblemInfo.h
        MocoProblemRep.h
        MocoProblemRep.cpp
        MocoCost/MocoCost.h
        MocoCost/MocoCost.cpp
        MocoCost/MocoMarkerEndpointCost.h
        MocoCost/MocoMarkerEndpointCost.cpp
        MocoCost/MocoMarkerTrackingCost.h
        MocoCost/MocoMarkerTrackingCost.cpp
        MocoWeightSet.h
        MocoCost/MocoStateTrackingCost.h
        MocoCost/MocoStateTrackingCost.cpp
        MocoCost/MocoControlCost.h
        MocoCost/MocoControlCost.cpp
        MocoCost/MocoControlTrackingCost.h
        MocoCost/MocoControlTrackingCost.cpp
        MocoCost/MocoJointReactionCost.h
        MocoCost/MocoJointReactionCost.cpp
        MocoCost/MocoOrientationTrackingCost.h
        MocoCost/MocoOrientationTrackingCost.cpp
        MocoCost/MocoTranslationTrackingCost.h
        MocoCost/MocoTranslationTrackingCost.cpp
        MocoSolver.h
        MocoSolver.cpp
        MocoDirectCollocationSolver.h
        MocoDirectCollocationSolver.cpp
        MocoIterate.h
        MocoIterate.cpp
        MocoTropterSolver.h
        MocoTropterSolver.cpp
        MocoParameter.h
        MocoParameter.cpp
        MocoConstraint.h
        MocoConstraint.cpp
        MocoControlBoundConstraint.cpp
        MocoControlBoundConstraint.h
        InverseMuscleSolver/InverseMuscleSolver.h
        InverseMuscleSolver/InverseMuscleSolver.cpp
        InverseMuscleSolver/GlobalStaticOptimization.h
        InverseMuscleSolver/GlobalStaticOptimization.cpp
        InverseMuscleSolver/INDYGO.h
        InverseMuscleSolver/INDYGO.cpp
        InverseMuscleSolver/INDYGOProblemInternal.h
        InverseMuscleSolver/DeGrooteFregly2016MuscleStandalone.h
        InverseMuscleSolver/InverseMuscleSolverMotionData.h
        InverseMuscleSolver/InverseMuscleSolverMotionData.cpp
        Components/DeGrooteFregly2016Muscle.h
        Components/DeGrooteFregly2016Muscle.cpp
        Components/ActivationCoordinateActuator.h
        Components/StationPlaneContactForce.h
        Components/StationPlaneContactForce.cpp
        Components/PositionMotion.h
        Components/PositionMotion.cpp
        Components/ModelFactory.h
        Components/ModelFactory.cpp
        Components/DiscreteForces.h
        Components/DiscreteForces.cpp
        Components/AccelerationMotion.h
        Components/AccelerationMotion.cpp
        MocoCasADiSolver/MocoCasADiSolver.h
        MocoCasADiSolver/MocoCasADiSolver.cpp
        MocoCasADiSolver/MocoCasOCProblem.h
        MocoCasADiSolver/MocoCasOCProblem.cpp
        MocoCasADiSolver/CasOCProblem.h
        MocoCasADiSolver/CasOCProblem.cpp
        MocoCasADiSolver/CasOCSolver.h
        MocoCasADiSolver/CasOCSolver.cpp
        MocoCasADiSolver/CasOCFunction.h
        MocoCasADiSolver/CasOCFunction.cpp
        MocoCasADiSolver/CasOCTranscription.h
        MocoCasADiSolver/CasOCTranscription.cpp
        MocoCasADiSolver/CasOCTrapezoidal.h
        MocoCasADiSolver/CasOCTrapezoidal.cpp
        MocoCasADiSolver/CasOCHermiteSimpson.h
        MocoCasADiSolver/CasOCHermiteSimpson.cpp
        MocoCasADiSolver/CasOCIterate.h
<<<<<<< HEAD
        MocoInverse.cpp
        MocoInverse.h
        Common/TableProcessor.h
        ModelProcessor.h
        MocoTool.cpp
        MocoTool.h)
=======
        Common/TableProcessor.h
        ModelProcessor.h
        ModelOperators.h)
>>>>>>> ca2cbe47
if(MOCO_WITH_TROPTER)
    list(APPEND MOCO_SOURCES
            tropter/TropterProblem.h
            tropter/TropterProblem.cpp)
endif()
add_library(osimMoco SHARED ${MOCO_SOURCES})
target_link_libraries(osimMoco PUBLIC osimTools
                               PRIVATE tropter casadi)

target_include_directories(osimMoco INTERFACE
        $<BUILD_INTERFACE:${CMAKE_SOURCE_DIR}/Moco>
        $<INSTALL_INTERFACE:${CMAKE_INSTALL_INCLUDEDIR}>)

set_target_properties(osimMoco PROPERTIES
        DEFINE_SYMBOL OSIMMOCO_EXPORTS
        PROJECT_LABEL "Library - osimMoco"
        FOLDER "Moco"
        )
if(MOCO_WITH_TROPTER)
    target_compile_definitions(osimMoco PUBLIC MOCO_WITH_TROPTER)
endif()

if(MOCO_COPY_DEPENDENCIES)
    if(APPLE)
        set(rpath_macro "\@loader_path")
    elseif(UNIX)
        set(rpath_macro "\$ORIGIN")
    endif()
    set_property(TARGET osimMoco APPEND PROPERTY
            INSTALL_RPATH "${rpath_macro}/")
endif()

if(WIN32)
   add_dependencies(osimMoco Copy_OpenSim_DLLs)
endif()

install(TARGETS osimMoco EXPORT MocoTargets
        ARCHIVE DESTINATION ${CMAKE_INSTALL_LIBDIR}
        LIBRARY DESTINATION ${CMAKE_INSTALL_LIBDIR}
        RUNTIME DESTINATION ${CMAKE_INSTALL_BINDIR})

# TODO do not install InverseMuscleSolverMotionData.h b/c it uses Eigen.
install(DIRECTORY ${CMAKE_CURRENT_SOURCE_DIR}/
        DESTINATION ${MOCO_INSTALL_INCLUDEDIR}/Moco
        FILES_MATCHING PATTERN "*.h*")<|MERGE_RESOLUTION|>--- conflicted
+++ resolved
@@ -90,18 +90,14 @@
         MocoCasADiSolver/CasOCHermiteSimpson.h
         MocoCasADiSolver/CasOCHermiteSimpson.cpp
         MocoCasADiSolver/CasOCIterate.h
-<<<<<<< HEAD
         MocoInverse.cpp
         MocoInverse.h
         Common/TableProcessor.h
         ModelProcessor.h
+        ModelOperators.h
         MocoTool.cpp
-        MocoTool.h)
-=======
-        Common/TableProcessor.h
-        ModelProcessor.h
-        ModelOperators.h)
->>>>>>> ca2cbe47
+        MocoTool.h
+        )
 if(MOCO_WITH_TROPTER)
     list(APPEND MOCO_SOURCES
             tropter/TropterProblem.h
