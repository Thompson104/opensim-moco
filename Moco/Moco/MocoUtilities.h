--- conflicted
+++ resolved
@@ -433,7 +433,6 @@
 /// for redundancies.
 OSIMMOCO_API void checkRedundantLabels(std::vector<std::string> labels);
 
-<<<<<<< HEAD
 /// Get a list of reference pointers to all outputs whose names (not paths)
 /// match a provided substring. The 'substring' argument can be the full name of
 /// the output. Only Output%s that match the template argument type will be
@@ -477,7 +476,7 @@
     helper(component, substring, includeDescendents, outputs);
     return outputs;
 }
-=======
+
 /// Convert a trajectory covering half the period of a symmetric motion into a
 /// trajectory over the full period. This is useful for simulations of half a
 /// gait cycle.
@@ -520,7 +519,6 @@
                                                    ".*pelvis_tz.*"},
         std::vector<std::pair<std::string, std::string>> symmetryPatterns =
                 {{R"(_r(\/|$))", "_l$1"}, {R"(_l(\/|$))", "_r$1"}});
->>>>>>> 83b66509
 
 /// Throw an exception if the property's value is not in the provided set.
 /// We assume that `p` is a single-value property.
