/* -------------------------------------------------------------------------- *
 * OpenSim Moco: CasOCHermiteSimpson.cpp                                      *
 * -------------------------------------------------------------------------- *
 * Copyright (c) 2019 Stanford University and the Authors                     *
 *                                                                            *
 * Author(s): Nicholas Bianco                                                 *
 *                                                                            *
 * Licensed under the Apache License, Version 2.0 (the "License"); you may    *
 * not use this file except in compliance with the License. You may obtain a  *
 * copy of the License at http://www.apache.org/licenses/LICENSE-2.0          *
 *                                                                            *
 * Unless required by applicable law or agreed to in writing, software        *
 * distributed under the License is distributed on an "AS IS" BASIS,          *
 * WITHOUT WARRANTIES OR CONDITIONS OF ANY KIND, either express or implied.   *
 * See the License for the specific language governing permissions and        *
 * limitations under the License.                                             *
 * -------------------------------------------------------------------------- */
#include "CasOCHermiteSimpson.h"

using casadi::DM;
using casadi::MX;
using casadi::Slice;

namespace CasOC {

DM HermiteSimpson::createQuadratureCoefficientsImpl() const {

    // The duration of each mesh interval.
    const DM mesh(m_solver.getMesh());
    const DM meshIntervals = mesh(Slice(1, m_numMeshPoints)) -
                             mesh(Slice(0, m_numMeshPoints - 1));
    // Simpson quadrature includes integrand evaluations at the midpoint.
    DM quadCoeffs(m_numGridPoints, 1);
    // Loop through each mesh interval and update the corresponding components
    // in the total coefficients vector.
    for (int i = 0; i < m_numMeshIntervals; ++i) {
        // The mesh interval quadrature coefficients overlap at the mesh grid
        // points in the total coefficients vector, so we slice at every other
        // index to update the coefficients vector.
        quadCoeffs(2 * i) += (1.0 / 6.0) * meshIntervals(i);
        quadCoeffs(2 * i + 1) += (2.0 / 3.0) * meshIntervals(i);
        quadCoeffs(2 * i + 2) += (1.0 / 6.0) * meshIntervals(i);
    }

    return quadCoeffs;
}

DM HermiteSimpson::createKinematicConstraintIndicesImpl() const {
    DM indices = DM::zeros(1, m_numGridPoints);
    for (int i = 0; i < m_numGridPoints; i += 2) { indices(i) = 1; }
    return indices;
}

void HermiteSimpson::calcDefectsImpl(
        const casadi::MX& x, const casadi::MX& xdot, casadi::MX& defects) {
    // For more information, see doxygen documentation for the class.

    const int NS = m_problem.getNumStates();

<<<<<<< HEAD
    int time_i;
    int time_mid;
    int time_ip1;
    for (int imesh = 0; imesh < m_numMeshIntervals; ++imesh) {
=======
    // Defect constraints.
    // -------------------
    // For each state variable, there is one pair of defect constraints
    // (Hermite interpolant defect + Simpson integration defect) per mesh
    // interval. Each mesh interval includes two mesh points (at the interval's
    // endpoints) and an additional collocation point at the mesh interval
    // midpoint. All three mesh interval points (2 mesh points + 1 collocation
    // point) are used to construct the defects (see below).

    // Kinematic constraints + path constraints.
    // -----------------------------------------
    // Kinematic constraint and path constraint errors are enforced only at the
    // mesh points. Errors at collocation points at the mesh interval midpoint
    // are ignored.

    // We have arranged the code this way so that all constraints at a given
    // mesh point are grouped together (organizing the sparsity of the Jacobian
    // this way might have benefits for sparse linear algebra).
    const auto& states = vars.at(Var::states);
    const auto& controls = vars.at(Var::controls);
    const DM zeroS = casadi::DM::zeros(m_problem.getNumStates(), 1);
    const DM zeroU = casadi::DM::zeros(m_problem.getNumSpeeds(), 1);
    const DM zeroC = casadi::DM::zeros(m_problem.getNumControls(), 1);

    int time_i, time_mid, time_ip1;
    for (int imesh = 0; imesh < m_numMeshPoints; ++imesh) {
>>>>>>> 2219f91c
        time_i = 2 * imesh; // Needed for defects and path constraints.

        // We enforce defect constraints on a mesh interval basis, so add
        // constraints until the number of mesh intervals is reached.
<<<<<<< HEAD
        time_mid = 2 * imesh + 1;
        time_ip1 = 2 * imesh + 2;

        const auto h = m_times(time_ip1) - m_times(time_i);
        const auto x_i = x(Slice(), time_i);
        const auto x_mid = x(Slice(), time_mid);
        const auto x_ip1 = x(Slice(), time_ip1);
        const auto xdot_i = xdot(Slice(), time_i);
        const auto xdot_mid = xdot(Slice(), time_mid);
        const auto xdot_ip1 = xdot(Slice(), time_ip1);

        // Hermite interpolant defects.
        defects(Slice(0, NS), imesh) =
                x_mid - 0.5 * (x_ip1 + x_i) - (h / 8.0) * (xdot_i - xdot_ip1);

        // Simpson integration defects.
        defects(Slice(NS, 2 * NS), imesh) =
                x_ip1 - x_i - (h / 6.0) * (xdot_ip1 + 4.0 * xdot_mid + xdot_i);
=======
        if (imesh < m_numMeshIntervals) {
            time_mid = 2 * imesh + 1;
            time_ip1 = 2 * imesh + 2;

            const auto h = m_times(time_ip1) - m_times(time_i);
            const auto x_i = states(Slice(), time_i);
            const auto x_mid = states(Slice(), time_mid);
            const auto x_ip1 = states(Slice(), time_ip1);
            const auto xdot_i = xdot(Slice(), time_i);
            const auto xdot_mid = xdot(Slice(), time_mid);
            const auto xdot_ip1 = xdot(Slice(), time_ip1);

            // Hermite interpolant defects.
            addConstraints(zeroS, zeroS,
                    x_mid - 0.5 * (x_ip1 + x_i) -
                            (h / 8.0) * (xdot_i - xdot_ip1));

            // Simpson integration defects.
            addConstraints(zeroS, zeroS,
                    x_ip1 - x_i -
                            (h / 6.0) * (xdot_ip1 + 4.0 * xdot_mid + xdot_i));

            // The residuals are enforced at the mesh interval midpoints.
            if (m_solver.isDynamicsModeImplicit()) {
                addConstraints(zeroU, zeroU, residual(Slice(), time_i));
                addConstraints(zeroU, zeroU, residual(Slice(), time_mid));
                // We only need to add a constraint on this time point for the
                // last mesh interval since, for all other mesh intervals, the
                // time_ip1 point for a given mesh interval is covered by the
                // next mesh interval's time_i point.
                if (imesh == m_numMeshIntervals - 1) {
                    addConstraints(zeroU, zeroU, residual(Slice(), time_ip1));
                }
            }

            if (m_problem.getNumControls() && 
                    m_solver.getInterpolateControlMidpoints()) {
                const auto c_i = controls(Slice(), time_i);
                const auto c_mid = controls(Slice(), time_mid);
                const auto c_ip1 = controls(Slice(), time_ip1);
                addConstraints(zeroC, zeroC, c_mid - 0.5 * (c_ip1 + c_i));
            }   
        }

        // Kinematic constraint errors.
        if (m_problem.getNumKinematicConstraintEquations()) {
            DM kinConLowerBounds(
                    m_problem.getNumKinematicConstraintEquations(), 1);
            DM kinConUpperBounds(
                    m_problem.getNumKinematicConstraintEquations(), 1);

            const auto& bounds = m_problem.getKinematicConstraintBounds();
            kinConLowerBounds(Slice()) = bounds.lower;
            kinConUpperBounds(Slice()) = bounds.upper;

            addConstraints(kinConLowerBounds, kinConUpperBounds,
                    kcerr(Slice(), imesh));
        }

        for (int ipc = 0; ipc < (int)path.size(); ++ipc) {
            const auto& pathInfo = m_problem.getPathConstraintInfos()[ipc];
            addConstraints(pathInfo.lowerBounds, pathInfo.upperBounds,
                    path[ipc](Slice(), imesh));
        }
>>>>>>> 2219f91c
    }
}

} // namespace CasOC<|MERGE_RESOLUTION|>--- conflicted
+++ resolved
@@ -51,50 +51,20 @@
     return indices;
 }
 
-void HermiteSimpson::calcDefectsImpl(
-        const casadi::MX& x, const casadi::MX& xdot, casadi::MX& defects) {
+void HermiteSimpson::calcDefectsImpl(const casadi::MX& x,
+        const casadi::MX& xdot, casadi::MX& defects) const {
     // For more information, see doxygen documentation for the class.
 
     const int NS = m_problem.getNumStates();
 
-<<<<<<< HEAD
     int time_i;
     int time_mid;
     int time_ip1;
     for (int imesh = 0; imesh < m_numMeshIntervals; ++imesh) {
-=======
-    // Defect constraints.
-    // -------------------
-    // For each state variable, there is one pair of defect constraints
-    // (Hermite interpolant defect + Simpson integration defect) per mesh
-    // interval. Each mesh interval includes two mesh points (at the interval's
-    // endpoints) and an additional collocation point at the mesh interval
-    // midpoint. All three mesh interval points (2 mesh points + 1 collocation
-    // point) are used to construct the defects (see below).
-
-    // Kinematic constraints + path constraints.
-    // -----------------------------------------
-    // Kinematic constraint and path constraint errors are enforced only at the
-    // mesh points. Errors at collocation points at the mesh interval midpoint
-    // are ignored.
-
-    // We have arranged the code this way so that all constraints at a given
-    // mesh point are grouped together (organizing the sparsity of the Jacobian
-    // this way might have benefits for sparse linear algebra).
-    const auto& states = vars.at(Var::states);
-    const auto& controls = vars.at(Var::controls);
-    const DM zeroS = casadi::DM::zeros(m_problem.getNumStates(), 1);
-    const DM zeroU = casadi::DM::zeros(m_problem.getNumSpeeds(), 1);
-    const DM zeroC = casadi::DM::zeros(m_problem.getNumControls(), 1);
-
-    int time_i, time_mid, time_ip1;
-    for (int imesh = 0; imesh < m_numMeshPoints; ++imesh) {
->>>>>>> 2219f91c
         time_i = 2 * imesh; // Needed for defects and path constraints.
 
         // We enforce defect constraints on a mesh interval basis, so add
         // constraints until the number of mesh intervals is reached.
-<<<<<<< HEAD
         time_mid = 2 * imesh + 1;
         time_ip1 = 2 * imesh + 2;
 
@@ -113,72 +83,25 @@
         // Simpson integration defects.
         defects(Slice(NS, 2 * NS), imesh) =
                 x_ip1 - x_i - (h / 6.0) * (xdot_ip1 + 4.0 * xdot_mid + xdot_i);
-=======
-        if (imesh < m_numMeshIntervals) {
+    }
+}
+
+void HermiteSimpson::calcInterpolatingControlsImpl(
+        const casadi::MX& controls, casadi::MX& interpControls) const {
+    if (m_problem.getNumControls() &&
+            m_solver.getInterpolateControlMidpoints()) {
+        int time_i;
+        int time_mid;
+        int time_ip1;
+        for (int imesh = 0; imesh < m_numMeshIntervals; ++imesh) {
+            time_i = 2 * imesh;
             time_mid = 2 * imesh + 1;
             time_ip1 = 2 * imesh + 2;
-
-            const auto h = m_times(time_ip1) - m_times(time_i);
-            const auto x_i = states(Slice(), time_i);
-            const auto x_mid = states(Slice(), time_mid);
-            const auto x_ip1 = states(Slice(), time_ip1);
-            const auto xdot_i = xdot(Slice(), time_i);
-            const auto xdot_mid = xdot(Slice(), time_mid);
-            const auto xdot_ip1 = xdot(Slice(), time_ip1);
-
-            // Hermite interpolant defects.
-            addConstraints(zeroS, zeroS,
-                    x_mid - 0.5 * (x_ip1 + x_i) -
-                            (h / 8.0) * (xdot_i - xdot_ip1));
-
-            // Simpson integration defects.
-            addConstraints(zeroS, zeroS,
-                    x_ip1 - x_i -
-                            (h / 6.0) * (xdot_ip1 + 4.0 * xdot_mid + xdot_i));
-
-            // The residuals are enforced at the mesh interval midpoints.
-            if (m_solver.isDynamicsModeImplicit()) {
-                addConstraints(zeroU, zeroU, residual(Slice(), time_i));
-                addConstraints(zeroU, zeroU, residual(Slice(), time_mid));
-                // We only need to add a constraint on this time point for the
-                // last mesh interval since, for all other mesh intervals, the
-                // time_ip1 point for a given mesh interval is covered by the
-                // next mesh interval's time_i point.
-                if (imesh == m_numMeshIntervals - 1) {
-                    addConstraints(zeroU, zeroU, residual(Slice(), time_ip1));
-                }
-            }
-
-            if (m_problem.getNumControls() && 
-                    m_solver.getInterpolateControlMidpoints()) {
-                const auto c_i = controls(Slice(), time_i);
-                const auto c_mid = controls(Slice(), time_mid);
-                const auto c_ip1 = controls(Slice(), time_ip1);
-                addConstraints(zeroC, zeroC, c_mid - 0.5 * (c_ip1 + c_i));
-            }   
+            const auto c_i = controls(Slice(), time_i);
+            const auto c_mid = controls(Slice(), time_mid);
+            const auto c_ip1 = controls(Slice(), time_ip1);
+            interpControls(Slice(), imesh) = c_mid - 0.5 * (c_ip1 + c_i);
         }
-
-        // Kinematic constraint errors.
-        if (m_problem.getNumKinematicConstraintEquations()) {
-            DM kinConLowerBounds(
-                    m_problem.getNumKinematicConstraintEquations(), 1);
-            DM kinConUpperBounds(
-                    m_problem.getNumKinematicConstraintEquations(), 1);
-
-            const auto& bounds = m_problem.getKinematicConstraintBounds();
-            kinConLowerBounds(Slice()) = bounds.lower;
-            kinConUpperBounds(Slice()) = bounds.upper;
-
-            addConstraints(kinConLowerBounds, kinConUpperBounds,
-                    kcerr(Slice(), imesh));
-        }
-
-        for (int ipc = 0; ipc < (int)path.size(); ++ipc) {
-            const auto& pathInfo = m_problem.getPathConstraintInfos()[ipc];
-            addConstraints(pathInfo.lowerBounds, pathInfo.upperBounds,
-                    path[ipc](Slice(), imesh));
-        }
->>>>>>> 2219f91c
     }
 }
 
