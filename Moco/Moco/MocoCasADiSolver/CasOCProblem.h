--- conflicted
+++ resolved
@@ -49,16 +49,11 @@
     controls,
     /// Used for kinematic constraints.
     multipliers,
-<<<<<<< HEAD
     /// Used for certain methods of solving kinematic constraints.
     slacks,
     /// Used in implicit dynamics mode.
     derivatives, // TODO: Rename to accelerations?
     /// Constant in time.
-=======
-    slacks,
-    derivatives,
->>>>>>> 6fec28f4
     parameters
 };
 
@@ -179,19 +174,9 @@
         m_controlInfos.push_back({std::move(name), std::move(bounds),
                 std::move(initialBounds), std::move(finalBounds)});
     }
-<<<<<<< HEAD
-    /// Add a Lagrange multiplier variable to the problem associated with a 
-    /// kinematic constraint in the model.
-    void addMultiplier(std::string name, Bounds bounds, Bounds initialBounds,
-            Bounds finalBounds) {
-        clipEndpointBounds(bounds, initialBounds);
-        clipEndpointBounds(bounds, finalBounds);
-        m_multiplierInfos.push_back({std::move(name), std::move(bounds),
-            std::move(initialBounds), std::move(finalBounds)});
-=======
-    /// Add a 
-    void addKinematicConstraint(std::string multName, Bounds multbounds, 
-            Bounds multInitialBounds, Bounds multFinalBounds, 
+    /// Add a
+    void addKinematicConstraint(std::string multName, Bounds multbounds,
+            Bounds multInitialBounds, Bounds multFinalBounds,
             KinematicLevel kinLevel) {
         clipEndpointBounds(multbounds, multInitialBounds);
         clipEndpointBounds(multbounds, multFinalBounds);
@@ -204,40 +189,12 @@
             ++m_numNonHolonomicConstraintEquations;
         else if (kinLevel == KinematicLevel::Acceleration)
             ++m_numAccelerationConstraintEquations;
->>>>>>> 6fec28f4
     }
     /// Add a slack velocity correction variable to the problem associated with
     /// a kinematic constraint in the model.
     void addSlack(std::string name, Bounds bounds) {
         m_slackInfos.push_back({std::move(name), std::move(bounds)});
     }
-<<<<<<< HEAD
-    /// Set the total number of kinematic constraint equations (including 
-    /// derivatives of holonomic and non-holonomic constraint equations) in the
-    /// multibody system.
-    void setNumKinematicConstraintEquations(int numEqs) {
-        m_numKinematicConstraintEquations = numEqs;
-    }
-    /// Set the number of holonomic constraint equations in the multibody 
-    /// system.
-    /// @note This does *not* include holonomic constraint equation derivatives.
-    void setNumHolonomicConstraintEquations(int numHolo) {
-        m_numHolonomicConstraintEquations = numHolo;
-    }
-    /// Set the number of non-holonomic constraint equations in the multibody
-    /// system.
-    /// @note This does *not* include non-holonomic constraint equation 
-    /// derivatives.
-    void setNumNonHolonomicConstraintEquations(int numNonHolo) {
-        m_numNonHolonomicConstraintEquations = numNonHolo;
-    }
-    /// Set the number of acceleration constraint equations in the multibody
-    /// system.
-    void setNumAccelerationConstraintEquations(int numAccel) {
-        m_numAccelerationConstraintEquations = numAccel;
-    }
-=======
->>>>>>> 6fec28f4
     /// Set whether not constraint derivatives are to be enforced.
     void setEnforceConstraintDerivatives(bool tf) {
         m_enforceConstraintDerivatives = tf;
@@ -289,19 +246,11 @@
     template <template <bool> class FunctionType, typename... Args>
     void setMultibodySystem(Args&&... args) {
         // Construct an unconstrained multibody system.
-<<<<<<< HEAD
-        m_unconstrainedMultibodyFunc = 
-                OpenSim::make_unique<FunctionType<false>>(
-                    std::forward<Args>(args)...);
-        m_unconstrainedMultibodyFunc->constructFunction(this,
-                "unconstrainted_multibody_system");
-=======
         m_multibodyFuncIgnoringConstraints =
                 OpenSim::make_unique<FunctionType<false>>(
                     std::forward<Args>(args)...);
         m_multibodyFuncIgnoringConstraints->constructFunction(this,
                 "multibody_system_ignoring_constraints");
->>>>>>> 6fec28f4
         // Constraint a full multibody system (i.e. including kinematic
         // constraints).
         m_multibodyFunc = OpenSim::make_unique<FunctionType<true>>(
@@ -316,7 +265,6 @@
         m_velocityCorrectionFunc->constructFunction(this, 
                 "velocity_correction");
     }
-<<<<<<< HEAD
     template <typename FunctionType, typename... Args>
     void setImplicitMultibodySystem(Args&&... args) {
         m_implicitMultibodyFunc =
@@ -324,8 +272,6 @@
         m_implicitMultibodyFunc->constructFunction(this,
                 "implicit_multibody_system");
     }
-=======
->>>>>>> 6fec28f4
 
     /// Create an iterate with the variable names populated according to the
     /// variables added to this problem.
@@ -340,7 +286,6 @@
             it.multiplier_names.push_back(info.name);
         for (const auto& info : m_slackInfos)
             it.slack_names.push_back(info.name);
-<<<<<<< HEAD
         for (const auto& info : m_stateInfos) {
             if (info.type == StateType::Speed) {
                 auto name = info.name;
@@ -351,10 +296,6 @@
                 it.derivative_names.push_back(name);
             }
         }
-=======
-        // for (const auto& info : m_derivativeInfos)
-        //    it.derivative_names.push_back(info.name);
->>>>>>> 6fec28f4
         for (const auto& info : m_paramInfos)
             it.parameter_names.push_back(info.name);
         return it;
@@ -376,19 +317,15 @@
     int getNumSpeeds() const { return m_numSpeeds; }
     int getNumAuxiliaryStates() const { return m_numAuxiliaryStates; }
     int getNumKinematicConstraintEquations() const { 
-<<<<<<< HEAD
-        return m_numKinematicConstraintEquations; 
-=======
         if (m_enforceConstraintDerivatives) {
             return 3*m_numHolonomicConstraintEquations +
                    2*m_numNonHolonomicConstraintEquations +
                      m_numAccelerationConstraintEquations;
         } else {
-            return m_numHolonomicConstraintEquations + 
-                   m_numNonHolonomicConstraintEquations + 
+            return m_numHolonomicConstraintEquations +
+                   m_numNonHolonomicConstraintEquations +
                    m_numAccelerationConstraintEquations;
         }
->>>>>>> 6fec28f4
     }
     int getNumHolonomicConstraintEquations() const {
         return m_numHolonomicConstraintEquations; 
@@ -429,11 +366,7 @@
     const casadi::Function& getEndpointCost() const {
         return *m_endpointCostFunc;
     }
-<<<<<<< HEAD
-    /// Get a function the full multibody system (i.e. including kinematic 
-=======
-    /// Get a function to the full multibody system (i.e. including kinematic 
->>>>>>> 6fec28f4
+    /// Get a function to the full multibody system (i.e. including kinematic
     /// constraints errors).
     const casadi::Function& getMultibodySystem() const {
         return *m_multibodyFunc;
@@ -442,28 +375,19 @@
     /// constraint errors (if they exist). This may be necessary for computing
     /// state derivatives at grid points where we do not want to enforce 
     /// kinematic constraint errors.
-<<<<<<< HEAD
-    const casadi::Function& getUnconstrainedMultibodySystem() const {
-        return *m_unconstrainedMultibodyFunc;
-    }
+    const casadi::Function& getMultibodySystemIgnoringConstraints() const {
+        return *m_multibodyFuncIgnoringConstraints;
+    }
+    /// Get a function to compute the velocity correction to qdot when enforcing
+    /// kinematic constraints and their derivatives. We require a separate
+    /// function for this since we don't actually compute qdot within the
+    /// multibody system.
     const casadi::Function& getVelocityCorrection() const {
         return *m_velocityCorrectionFunc;
     }
     const casadi::Function& getImplicitMultibodySystem() const {
         return *m_implicitMultibodyFunc;
     }
-=======
-    const casadi::Function& getMultibodySystemIgnoringConstraints() const {
-        return *m_multibodyFuncIgnoringConstraints;
-    }
-    /// Get a function to compute the velocity correction to qdot when enforcing 
-    /// kinematic constraints and their derivatives. We require a separate 
-    /// function for this since we don't actually compute qdot within the 
-    /// multibody system. 
-    const casadi::Function& getVelocityCorrection() const {
-        return *m_velocityCorrectionFunc;
-    }
->>>>>>> 6fec28f4
     /// @}
 
 private:
@@ -479,7 +403,6 @@
     int m_numCoordinates = 0;
     int m_numSpeeds = 0;
     int m_numAuxiliaryStates = 0;
-    int m_numKinematicConstraintEquations = 0;
     int m_numHolonomicConstraintEquations = 0;
     int m_numNonHolonomicConstraintEquations = 0;
     int m_numAccelerationConstraintEquations = 0;
@@ -493,12 +416,8 @@
     std::unique_ptr<IntegralCostIntegrand> m_integralCostFunc;
     std::unique_ptr<EndpointCost> m_endpointCostFunc;
     std::unique_ptr<MultibodySystem<true>> m_multibodyFunc;
-<<<<<<< HEAD
-    std::unique_ptr<MultibodySystem<false>> m_unconstrainedMultibodyFunc;
+    std::unique_ptr<MultibodySystem<false>> m_multibodyFuncIgnoringConstraints;
     std::unique_ptr<MultibodySystemImplicit> m_implicitMultibodyFunc;
-=======
-    std::unique_ptr<MultibodySystem<false>> m_multibodyFuncIgnoringConstraints;
->>>>>>> 6fec28f4
     std::unique_ptr<VelocityCorrection> m_velocityCorrectionFunc;
 };
 
