#ifndef MOCO_MOCOPROBLEM_H
#define MOCO_MOCOPROBLEM_H
/* -------------------------------------------------------------------------- *
 * OpenSim Moco: MocoProblem.h                                                *
 * -------------------------------------------------------------------------- *
 * Copyright (c) 2017 Stanford University and the Authors                     *
 *                                                                            *
 * Author(s): Christopher Dembia, Nicholas Bianco                             *
 *                                                                            *
 * Licensed under the Apache License, Version 2.0 (the "License"); you may    *
 * not use this file except in compliance with the License. You may obtain a  *
 * copy of the License at http://www.apache.org/licenses/LICENSE-2.0          *
 *                                                                            *
 * Unless required by applicable law or agreed to in writing, software        *
 * distributed under the License is distributed on an "AS IS" BASIS,          *
 * WITHOUT WARRANTIES OR CONDITIONS OF ANY KIND, either express or implied.   *
 * See the License for the specific language governing permissions and        *
 * limitations under the License.                                             *
 * -------------------------------------------------------------------------- */

#include "MocoProblemRep.h"

namespace OpenSim {

// ============================================================================
// MocoPhase
// ============================================================================

/// The states, controls, dynamics, parameters, costs, and constraints for a
/// phase of the problem.
/// The dynamics are provided by the %OpenSim Model.
///
/// This class allows you to define your problem, but does not let you do
/// anything with your problem (this class only contains user input).
/// Use MocoProblem::createRep() to create an instance of MocoProblemRep,
/// which provides additional functionality.
///
/// Supported %Model Component%s
/// ----------------------------
/// Moco does not support all types of models. Specifically, the
/// following components are not supported:
///   - Actuator%s with multiple controls (non-ScalarActuator%s).
class OSIMMOCO_API MocoPhase : public Object {
    OpenSim_DECLARE_CONCRETE_OBJECT(MocoPhase, Object);

public:
    MocoPhase();

    /// Set the Model whose dynamics should be used for this phase.
    /// The phase takes ownership of the passed-in model. This function
    /// returns a pointer to the model stored in the phase (identical to the
    /// passed-in model).
    Model* setModel(std::unique_ptr<Model> model);
    /// The model is copied into the MocoPhase; further changes made to the
    /// passed-in model will have no effect on this MocoPhase.
    /// This function returns a pointer to the model stored in the phase
    /// (the copy).
    Model* setModelCopy(Model model);
    /// Set the bounds on the initial and final time for this phase.
    /// If you want to constrain the initial time to a single value, pass
    /// that value to the constructor of MocoInitialBounds. If you want the
    /// initial time to fall within a range, pass the lower and upper bounds
    /// to the constructor of MocoInitialBounds. Likewise for MocoFinalBounds.
    /// This will overwrite bounds that were set previously, if any.
    void setTimeBounds(const MocoInitialBounds&, const MocoFinalBounds&);
    /// Set information about a single state variable in this phase.
    /// @param name
    ///     The name must match the path of a state variable in the
    ///     model (e.g., `/hip/flexion/value` or `/hip/flexion/speed`).
    /// @param bounds
    ///     The bounds on this state variable over the entire phase. If
    ///     default-constructed (`{}`), then either the variable is
    ///     unconstrained or default bounds are used (see below).
    /// @param init
    ///     The bounds on this state variable at the start of the phase.
    ///     By default, there are no additional bounds on the initial value
    ///     (though the `bounds` over the entire phase still apply to the
    ///     initial value).
    /// @param final
    ///     Similar to `init` but for the value at the end of the phase.
    ///
    /// For all bounds arguments: if you want to constrain to a single value,
    /// pass that single value. If you want to constrain to a range, pass
    /// the lower and upper bounds to the constructor as two arguments.
    ///
    /// ### Default bounds
    /// 1. Coordinate values: the Coordinate's range is used (regardless of
    ///     whether the coordinate is clamped).
    /// 2. Coordinate speeds: this class's default_speed_bounds property.
    ///
    /// These defaults are also used if you completely omit state info for a
    /// state variable.
    ///
    /// For states with default bounds, if you actually want a variable to
    /// be unconstrained, pass in MocoBounds::unconstrained().
    ///
    /// ### Examples
    /// Set bounds over the entire phase, but do not specify additional
    /// bounds on the value at the start and end of the phase.
    /// @code{.cpp}
    /// phase.setStateInfo("/knee/flexion/value", {-1.5*SimTK::Pi, 0});
    /// @endcode
    ///
    /// Allow any value throughout the phase (within the coordinate's range),
    /// but the initial value is 5.
    /// @code{.cpp}
    /// phase.setStateInfo("/ankle/flexion/value", {}, 5);
    /// @endcode
    ///
    /// Constrain the initial and final state to a single value of 0, but
    /// use default speed bounds elsewhere.
    /// @code{.cpp}
    /// phase.setStateInfo("/ankle/flexion/speed", {}, 0, 0);
    /// @endcode
    ///
    /// Make a coordinate value unconstrained.
    /// @code{.cpp}
    /// phase.setStateInfo("/ankle/flexion/value", MocoBounds::unconstrained());
    /// @endcode
    ///
    /// This function will overwrite any info that has previously been set for
    /// this state variable.
    void setStateInfo(const std::string& name, const MocoBounds& bounds,
            const MocoInitialBounds& init = {},
            const MocoFinalBounds& final = {});
    /// Set information about a single control variable in this phase.
    /// Similar to setStateInfo(). The name for a control is the path to the
    /// associated actuator (e.g., "/forceset/soleus_r"). If setting a control
    /// info for an actuator with multiple controls, the name should be the
    /// actuator path appended by the control index (e.g. "/actuator_0");
    /// If info is not specified for a ScalarActuator (or if only the initial
    /// and/or final bounds are provided), the actuator's min and max control
    /// are used for the bounds over the phase. By default, non-ScalarActuators
    /// are unconstrained.
    void setControlInfo(const std::string& name, const MocoBounds&,
            const MocoInitialBounds& = {}, const MocoFinalBounds& = {});
<<<<<<< HEAD
    void setDefaultSpeedBounds(const MocoBounds& bounds) {
        set_default_speed_bounds(bounds);
    }
=======

    /// Set the bounds on generalized speed state variables
    /// for which explicit bounds are not set.
    void setDefaultSpeedBounds(const MocoBounds& bounds) {
        set_default_speed_bounds(bounds);
    }
    /// For muscles without explicit activation bounds, set the bounds for
    /// muscle activation (if activation dynamics are enabled) from the bounds
    /// for muscle control (excitation), using min/max control if explicit
    /// control bounds are not provided. Default: true.
    void setBoundActivationFromExcitation(bool value) {
        set_bound_activation_from_excitation(value);
    }
>>>>>>> 6f2c18a9
    /// Set the bounds on *all* of the kinematic constraint equations in this
    /// phase. When creating a MocoProblemRep, these bounds are used to create
    /// MocoConstraintInfo's for each kinematic constraint equation in the
    /// phase.
    void setKinematicConstraintBounds(const MocoBounds& bounds) {
        set_kinematic_constraint_bounds(bounds);
    }
    /// Set the bounds on *all* of the Lagrange multipliers in this phase.
    /// When creating a MocoProblemRep, these bounds are used to create
    /// MocoVariableInfo%s for each Lagrange multiplier in the phase.
    void setMultiplierBounds(const MocoBounds& bounds) {
        set_multiplier_bounds(bounds);
    }
    /// Add a parameter to this phase.
    /// Parameter variables must have a name (MocoParameter::setName()), and the
    /// name must be unique. Note that parameters have the name "parameter" by
    /// default, but choosing a more appropriate name is recommended.
    /// C++ example:
    /// @code{.cpp}
    /// // Using the base MocoParameter directly.
    /// auto param0Ptr = phase.addParameter("mass", "body", "mass", {0, 10});
    /// // Using a custom MocoParameter.
    /// auto param1Ptr = phase.addParameter<MyCustomParameter>(...);
    /// @endcode
    /// You can edit the parameter using the returned pointer.
    /// Python example:
    /// @code{.py}
    /// param = opensim.MocoParameter()
    /// phase.addParameter(param)
    /// @endcode
    /// Matlab example:
    /// @code
    /// param = org.opensim.modeling.MocoParameter();
    /// phase.addParameter(param);
    /// @endcode
    /// In both Python and Matlab, changes to `param` will affect your problem.
    template <typename MocoParamType, typename... Args>
    MocoParamType* addParameter(Args&&... args) {
        return addParameter(std::unique_ptr<MocoParamType>(
                new MocoParamType(std::forward<Args>(args)...)));
    }
    template <typename MocoParamType>
    MocoParamType* addParameter(std::unique_ptr<MocoParamType> param) {
        MocoParamType* ptr = param.get();
        updProperty_parameters().adoptAndAppendValue(param.release());
        return ptr;
    }
    /// Add a cost term to this phase.
    /// Cost terms must have a name (MocoCost::setName()), and the name must be
    /// unique. Note that costs have the name "cost" by default, so if you
    /// only have one cost, you don't need to set its name manually.
    /// C++ example:
    /// @code{.cpp}
    /// auto cost0Ptr = phase.addCost<MocoFinalTimeCost>();
    /// auto cost1Ptr = phase.addCost<MocoFinalTimeCost>("final_time");
    /// @endcode
    /// You can edit the cost using the returned pointer.
    /// Python example:
    /// @code{.py}
    /// cost = opensim.MocoFinalTimeCost()
    /// phase.addCost(cost)
    /// @endcode
    /// Matlab example:
    /// @code
    /// cost = org.opensim.modeling.MocoFinalTimeCost();
    /// phase.addCost(cost);
    /// @endcode
    /// In both Python and Matlab, changes to `cost` will affect your problem.
    template <typename MocoCostType, typename... Args>
    MocoCostType* addCost(Args&&... args) {
        return addCost(std::unique_ptr<MocoCostType>(
                new MocoCostType(std::forward<Args>(args)...)));
    }
    /// Add a cost term to this phase.
    /// Similar to above.
    template <typename MocoCostType>
    MocoCostType* addCost(std::unique_ptr<MocoCostType> cost) {
        MocoCostType* ptr = cost.get();
        updProperty_costs().adoptAndAppendValue(cost.release());
        return ptr;
    }

    /// Add a path constraint to this phase.
    /// Path constraints must have a name (MocoPathConstraint::setName()), and
    /// the name must be unique. Note that path constraints have the name
    /// "path_constraint" by default, so if you only have one path constraint,
    /// you don't need to set its name manually.
    /// C++ example:
    /// @code{.cpp}
    /// auto pcPtr = phase.addPathConstraint<MyPathConstraint>();
    /// @endcode
    /// You can edit the constraint using the returned pointer.
    /// Python example:
    /// @code{.py}
    /// pc = opensim.MyPathConstraint()
    /// phase.addPathConstraint(pc)
    /// @endcode
    /// Matlab example:
    /// @code
    /// pc = MyPathConstraint();
    /// phase.addPathConstraint(pc);
    /// @endcode
    /// In both Python and Matlab, changes to `pc` will affect your problem.
    template <typename MocoPCType, typename... Args>
    MocoPCType* addPathConstraint(Args&&... args) {
        return addPathConstraint(std::unique_ptr<MocoPCType>(
                new MocoPCType(std::forward<Args>(args)...)));
    }
    /// Add a path constraint to this phase.
    /// Similar to above.
    template <typename MocoPCType>
    MocoPCType* addPathConstraint(std::unique_ptr<MocoPCType> pc) {
        MocoPCType* ptr = pc.get();
        updProperty_path_constraints().adoptAndAppendValue(pc.release());
        return ptr;
    }

    const Model& getModel() const { return get_model(); }
    Model& updModel() { return upd_model(); }

    /// @details Note: the return value is constructed fresh on every call from
    /// the internal property. Avoid repeated calls to this function.
    MocoInitialBounds getTimeInitialBounds() const;
    /// @copydoc getTimeInitialBounds()
    MocoFinalBounds getTimeFinalBounds() const;
    /// Access explicit state infos provided to this phase. For some state
    /// variables, default bounds are obtained from the model.
    /// This function does *not* provide such automatically-populated bounds
    /// from the model. For that, use see MocoProblemRep::getStateInfo().
    const MocoVariableInfo& getStateInfo(const std::string& name) const;
    /// Access explicit control infos provided to this phase.
    /// Default bounds are obtained from the model.
    /// This function does *not* provide such automatically-populated bounds
    /// from the model. For that, use see MocoProblemRep::getControlInfo().
    const MocoVariableInfo& getControlInfo(const std::string& name) const;

    const MocoBounds& getDefaultSpeedBounds() const {
        return get_default_speed_bounds();
    }
<<<<<<< HEAD
=======
    bool getBoundActivationFromExcitation() const {
        return get_bound_activation_from_excitation();
    }
>>>>>>> 6f2c18a9
    const MocoBounds& getKinematicConstraintBounds() const {
        return get_kinematic_constraint_bounds();
    }
    const MocoBounds& getMultiplierBounds() const {
        return get_multiplier_bounds();
    }

    const MocoParameter& getParameter(const std::string& name) const;
    MocoParameter& updParameter(const std::string& name);

    const MocoCost& getCost(const std::string& name) const;
    MocoCost& updCost(const std::string& name);

    /// Get a MocoPathConstraint from this MocoPhase. Note: this does not
    /// include MocoKinematicConstraints, use getKinematicConstraint() instead.
    const MocoPathConstraint& getPathConstraint(const std::string& name) const;
    MocoPathConstraint& updPathConstraint(const std::string& name);

    /// @}

protected: // Protected so that doxygen shows the properties.
    OpenSim_DECLARE_PROPERTY(
            model, Model, "OpenSim Model to provide dynamics.");
    // TODO error if not provided.
    OpenSim_DECLARE_PROPERTY(
            time_initial_bounds, MocoInitialBounds, "Bounds on initial value.");
    OpenSim_DECLARE_PROPERTY(
            time_final_bounds, MocoFinalBounds, "Bounds on final value.");
    OpenSim_DECLARE_PROPERTY(default_speed_bounds, MocoBounds,
            "Bounds for coordinate speeds if not specified in "
            "state_infos (default: [-50, 50]).");
<<<<<<< HEAD
=======
    OpenSim_DECLARE_PROPERTY(bound_activation_from_excitation, bool,
            "For muscles without explicit activation bounds, set the bounds "
            "for muscle activation (if activation dynamics are enabled) from "
            "the bounds for muscle control (excitation), using "
            "min/max control if explicit control bounds are not "
            "provided. (default: true).");
>>>>>>> 6f2c18a9
    OpenSim_DECLARE_LIST_PROPERTY(
            state_infos, MocoVariableInfo, "The state variables' bounds.");
    OpenSim_DECLARE_LIST_PROPERTY(
            control_infos, MocoVariableInfo, "The control variables' bounds.");
    OpenSim_DECLARE_LIST_PROPERTY(parameters, MocoParameter,
            "Parameter variables (model properties) to optimize.");
    OpenSim_DECLARE_LIST_PROPERTY(
            costs, MocoCost, "Quantities to minimize in the cost functional.");
    OpenSim_DECLARE_LIST_PROPERTY(path_constraints, MocoPathConstraint,
            "Path constraints to enforce in the optimal control problem.");
    // TODO make this a list property of MocoConstraintInfos when we are able to
    // map OpenSim constraint names to Simbody constraints.
    OpenSim_DECLARE_PROPERTY(kinematic_constraint_bounds, MocoBounds,
            "The bounds on all the kinematic constraints in the model to be "
            "enforced. By default the constraints are strictly enforced (zero "
            "bounds).");
    OpenSim_DECLARE_PROPERTY(multiplier_bounds, MocoBounds,
            "Variable info to apply to all Lagrange multipliers in the "
            "problem. "
            "The default bounds are [-1000 1000].");

private:
    void constructProperties();

    friend MocoProblemRep;
};

// ============================================================================
// MocoProblem
// ============================================================================

/// A description of an optimal control problem, backed by %OpenSim Model%s.
/// A MocoProblem is a series of phases, each of which contains the following:
///   - OpenSim Model
///   - state and control variable info (e.g., bounds)
///   - parameter variables (model properties)
///   - cost terms
///   - constraint equations
/// Currently, only single-phase problems are supported.
/// This class has convenience methods to configure the first (0-th) phase.
///
/// This class allows you to define your problem, but does not let you do
/// anything with your problem (this class only contains user input).
/// Use createRep() to create an instance of MocoProblemRep,
/// which provides additional functionality.
class OSIMMOCO_API MocoProblem : public Object {
    OpenSim_DECLARE_CONCRETE_OBJECT(MocoProblem, Object);

public:
    MocoProblem();

    /// @name Convenience methods for phase 0.
    /// These methods allow you to conveniently edit phase 0 of the problem.
    /// See MocoPhase's documentation for more information.
    /// @{

    /// Set the model to use for phase 0.
    /// @see MocoPhase::setModel().
    Model* setModel(std::unique_ptr<Model> model);
    /// Set the model to use for phase 0.
    /// @see MocoPhase::setModelCopy().
    Model* setModelCopy(Model model);
    /// Set time bounds for phase 0.
    void setTimeBounds(const MocoInitialBounds&, const MocoFinalBounds&);
    /// Set bounds for a state variable for phase 0.
    void setStateInfo(const std::string& name, const MocoBounds&,
            const MocoInitialBounds& = {}, const MocoFinalBounds& = {});
    /// Set bounds for a control variable for phase 0.
    void setControlInfo(const std::string& name, const MocoBounds&,
            const MocoInitialBounds& = {}, const MocoFinalBounds& = {});
    /// Set bounds for the kinematic constraints in phase 0.
    void setKinematicConstraintBounds(const MocoBounds& bounds);
    /// Set bounds for the Lagrange multipliers in phase 0.
    void setMultiplierBounds(const MocoBounds& bounds);
    /// Add a parameter variable for phase 0.
    /// @see MocoPhase::addParameter()
    template <typename MocoParamType = MocoParameter, typename... Args>
    MocoParamType* addParameter(Args&&... args) {
        return upd_phases(0).addParameter(std::unique_ptr<MocoParamType>(
                new MocoParamType(std::forward<Args>(args)...)));
    }
    /// Add a parameter variable for phase 0.
    template <typename MocoParamType = MocoParameter>
    MocoParamType* addParameter(std::unique_ptr<MocoParamType> param) {
        return upd_phases(0).addParameter(std::move(param));
    }
    /// Add a cost term for phase 0.
    /// @see MocoPhase::addCost()
    template <typename MocoCostType, typename... Args>
    MocoCostType* addCost(Args&&... args) {
        return upd_phases(0).addCost(std::unique_ptr<MocoCostType>(
                new MocoCostType(std::forward<Args>(args)...)));
    }
    /// Add a cost term for phase 0.
    template <typename MocoCostType>
    MocoCostType* addCost(std::unique_ptr<MocoCostType> cost) {
        return upd_phases(0).addCost(std::move(cost));
    }
    /// Add a constraint for phase 0.
    /// @see MocoPhase::addPathConstraint()
    template <typename MocoPCType, typename... Args>
    MocoPCType* addPathConstraint(Args&&... args) {
        return upd_phases(0).addPathConstraint(std::unique_ptr<MocoPCType>(
                new MocoPCType(std::forward<Args>(args)...)));
    }
    /// Add a constraint for phase 0.
    template <typename MocoPCType>
    MocoPCType* addPathConstraint(std::unique_ptr<MocoPCType> pc) {
        return upd_phases(0).addPathConstraint(std::move(pc));
    }
    /// @}

    /// Get a modifiable phase of the problem by index (starting index of 0).
    /// This accesses the internal phases property.
    MocoPhase& updPhase(int index = 0) { return upd_phases(index); }
    /// Get a modifiable phase of the problem by index (starting index of 0).
    /// This accesses the internal phases property.
    const MocoPhase& getPhase(int index = 0) const { return get_phases(index); }
<<<<<<< HEAD
    /// Returns a reference to the cost with name "name".
=======
    /// Update the model in phase 0.
    Model& updModel() { return upd_phases(0).updModel(); }
    /// Returns a reference to the cost with name "name" in phase 0.
>>>>>>> 6f2c18a9
    MocoCost& updCost(const std::string& name);

#ifndef SWIG // MocoProblemRep() is not copyable.
    /// Create an instance of MocoProblemRep, which fills in additional
    /// state and control bounds, and allows you to apply parameter values
    /// and evaluate the cost terms.
    ///
    /// This function will check your problem for various errors.
    MocoProblemRep createRep() const { return MocoProblemRep(*this); }
#endif
    /// @cond
    /// For internal use. You must manage the memory for the returned pointer.
    std::unique_ptr<MocoProblemRep> createRepHeap() const {
        return std::unique_ptr<MocoProblemRep>(new MocoProblemRep(*this));
    }
    /// @endcond

    friend MocoProblemRep;

protected: // We'd prefer private, but protected means it shows up in Doxygen.
    // TODO OpenSim_DECLARE_LIST_PROPERTY_ATLEAST(phases, MocoPhase, 1,
    OpenSim_DECLARE_LIST_PROPERTY_SIZE(
            phases, MocoPhase, 1, "List of 1 or more MocoPhases.");

private:
    void constructProperties();
};

} // namespace OpenSim

#endif // MOCO_MOCOPROBLEM_H<|MERGE_RESOLUTION|>--- conflicted
+++ resolved
@@ -134,11 +134,6 @@
     /// are unconstrained.
     void setControlInfo(const std::string& name, const MocoBounds&,
             const MocoInitialBounds& = {}, const MocoFinalBounds& = {});
-<<<<<<< HEAD
-    void setDefaultSpeedBounds(const MocoBounds& bounds) {
-        set_default_speed_bounds(bounds);
-    }
-=======
 
     /// Set the bounds on generalized speed state variables
     /// for which explicit bounds are not set.
@@ -152,7 +147,6 @@
     void setBoundActivationFromExcitation(bool value) {
         set_bound_activation_from_excitation(value);
     }
->>>>>>> 6f2c18a9
     /// Set the bounds on *all* of the kinematic constraint equations in this
     /// phase. When creating a MocoProblemRep, these bounds are used to create
     /// MocoConstraintInfo's for each kinematic constraint equation in the
@@ -292,12 +286,9 @@
     const MocoBounds& getDefaultSpeedBounds() const {
         return get_default_speed_bounds();
     }
-<<<<<<< HEAD
-=======
     bool getBoundActivationFromExcitation() const {
         return get_bound_activation_from_excitation();
     }
->>>>>>> 6f2c18a9
     const MocoBounds& getKinematicConstraintBounds() const {
         return get_kinematic_constraint_bounds();
     }
@@ -329,15 +320,12 @@
     OpenSim_DECLARE_PROPERTY(default_speed_bounds, MocoBounds,
             "Bounds for coordinate speeds if not specified in "
             "state_infos (default: [-50, 50]).");
-<<<<<<< HEAD
-=======
     OpenSim_DECLARE_PROPERTY(bound_activation_from_excitation, bool,
             "For muscles without explicit activation bounds, set the bounds "
             "for muscle activation (if activation dynamics are enabled) from "
             "the bounds for muscle control (excitation), using "
             "min/max control if explicit control bounds are not "
             "provided. (default: true).");
->>>>>>> 6f2c18a9
     OpenSim_DECLARE_LIST_PROPERTY(
             state_infos, MocoVariableInfo, "The state variables' bounds.");
     OpenSim_DECLARE_LIST_PROPERTY(
@@ -456,13 +444,9 @@
     /// Get a modifiable phase of the problem by index (starting index of 0).
     /// This accesses the internal phases property.
     const MocoPhase& getPhase(int index = 0) const { return get_phases(index); }
-<<<<<<< HEAD
-    /// Returns a reference to the cost with name "name".
-=======
     /// Update the model in phase 0.
     Model& updModel() { return upd_phases(0).updModel(); }
     /// Returns a reference to the cost with name "name" in phase 0.
->>>>>>> 6f2c18a9
     MocoCost& updCost(const std::string& name);
 
 #ifndef SWIG // MocoProblemRep() is not copyable.
