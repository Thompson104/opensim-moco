--- conflicted
+++ resolved
@@ -119,14 +119,9 @@
     problem.setModelCopy(model);
 
     const auto timeInfo =
-<<<<<<< HEAD
-            calcInitialAndFinalTimes(kinematicsRaw->getIndependentColumn(), {},
-                    get_mesh_point_frequency());
-=======
             calcInitialAndFinalTimes(kinematicsRaw.getIndependentColumn(), {},
                     get_mesh_interval());
     // const double spaceForFiniteDiff = 1e-3;
->>>>>>> 59b44ac6
     problem.setTimeBounds(timeInfo.initialTime, timeInfo.finalTime);
 
     // TODO: Allow users to specify costs flexibly.
