--- conflicted
+++ resolved
@@ -78,13 +78,6 @@
     model.addComponent(posmot.release());
 
     model.initSystem();
-<<<<<<< HEAD
-    if (get_create_reserve_actuators() != -1) {
-        ModelFactory::createReserveActuators(model,
-                get_create_reserve_actuators());
-    }
-=======
->>>>>>> d5126240
 
     // Set up the MocoProblem.
     // -----------------------
