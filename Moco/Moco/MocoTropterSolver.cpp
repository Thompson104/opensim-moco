/* -------------------------------------------------------------------------- *
 * OpenSim Moco: MocoTropterSolver.cpp                                        *
 * -------------------------------------------------------------------------- *
 * Copyright (c) 2017 Stanford University and the Authors                     *
 *                                                                            *
 * Author(s): Christopher Dembia                                              *
 *                                                                            *
 * Licensed under the Apache License, Version 2.0 (the "License"); you may    *
 * not use this file except in compliance with the License. You may obtain a  *
 * copy of the License at http://www.apache.org/licenses/LICENSE-2.0          *
 *                                                                            *
 * Unless required by applicable law or agreed to in writing, software        *
 * distributed under the License is distributed on an "AS IS" BASIS,          *
 * WITHOUT WARRANTIES OR CONDITIONS OF ANY KIND, either express or implied.   *
 * See the License for the specific language governing permissions and        *
 * limitations under the License.                                             *
 * -------------------------------------------------------------------------- */
#include "MocoTropterSolver.h"

#include "MocoProblemRep.h"
#include "MocoUtilities.h"

#ifdef MOCO_WITH_TROPTER
#    include "tropter/TropterProblem.h"
#endif

using namespace OpenSim;

MocoTropterSolver::MocoTropterSolver() { constructProperties(); }

void MocoTropterSolver::constructProperties() {
    constructProperty_optim_jacobian_approximation("exact");
    constructProperty_optim_sparsity_detection("random");
    constructProperty_exact_hessian_block_sparsity_mode();
}

std::shared_ptr<const MocoTropterSolver::TropterProblemBase<double>>
MocoTropterSolver::createTropterProblem() const {
#ifdef MOCO_WITH_TROPTER
    checkPropertyInSet(
            *this, getProperty_multibody_dynamics_mode(),
            {"explicit", "implicit"});
    if (get_multibody_dynamics_mode() == "explicit") {
        return std::make_shared<ExplicitTropterProblem<double>>(*this);
    } else if (get_multibody_dynamics_mode() == "implicit") {
        return std::make_shared<ImplicitTropterProblem<double>>(*this);
    } else {
        OPENSIM_THROW_FRMOBJ(Exception, "Internal error.");
    }
#else
    OPENSIM_THROW(MocoTropterSolverNotAvailable);
#endif
}
std::unique_ptr<tropter::DirectCollocationSolver<double>>
MocoTropterSolver::createTropterSolver(
        std::shared_ptr<const MocoTropterSolver::TropterProblemBase<double>>
                ocp) const {
#ifdef MOCO_WITH_TROPTER
    // Check that a non-negative number of mesh points was provided.
    checkPropertyInRangeOrSet(*this, getProperty_num_mesh_intervals(), 0,
            std::numeric_limits<int>::max(), {});

    if (getProperty_mesh().size() > 0) {

        OPENSIM_THROW_IF_FRMOBJ((get_mesh(0) != 0), Exception,
                "Invalid custom mesh; first mesh "
                "point must be zero.");

        for (int i = 1; i < (int)this->getProperty_mesh().size(); ++i) {

            OPENSIM_THROW_IF_FRMOBJ((get_mesh(i) <= get_mesh(i - 1)), Exception,
                    "Invalid custom mesh; mesh "
                    "points must be strictly increasing.");
        }

        OPENSIM_THROW_IF_FRMOBJ((get_mesh(getProperty_mesh().size() - 1) != 1),
                Exception,
                "Invalid custom mesh; last mesh "
                "point must be one.");
    }
    // Check that a valid optimization solver was specified.
    checkPropertyInSet(*this, getProperty_optim_solver(), {"ipopt", "snopt"});
    // Check that a valid transcription scheme was specified.
    checkPropertyInSet(*this, getProperty_transcription_scheme(),
            {"trapezoidal", "hermite-simpson"});
    // Enforcing constraint derivatives is only supported when Hermite-Simpson
    // is set as the transcription scheme.

    if (getProblemRep().getNumKinematicConstraintEquations()) {
        OPENSIM_THROW_IF(get_transcription_scheme() != "hermite-simpson" &&
                                 get_enforce_constraint_derivatives(),
                Exception,
                format("If enforcing derivatives of model kinematic "
                       "constraints, then the property 'transcription_scheme' "
                       "must be set to 'hermite-simpson'. "
                       "Currently, it is set to '%s'.",
                        get_transcription_scheme()));
    }
    OPENSIM_THROW_IF_FRMOBJ(
            getProblemRep().getNumImplicitAuxiliaryResiduals(),
            Exception, "MocoTropterSolver does not support problems "
                       "with implicit auxiliary dynamics.");

    // Block sparsity detected is only in effect when using an exact Hessian
    // approximation.
    OPENSIM_THROW_IF(
            get_optim_hessian_approximation() == "limited-memory" &&
                    !getProperty_exact_hessian_block_sparsity_mode().empty(),
            Exception,
            "A value for solver property 'exact_hessian_block_sparsity_mode' "
            "was "
            "provided, but is unused when using a 'limited-memory' Hessian "
            "approximation. Set solver property 'optim_hessian_approximation' "
            "to "
            "'exact' for Hessian block sparsity to take effect.");
    if (!getProperty_exact_hessian_block_sparsity_mode().empty()) {
        checkPropertyInSet(*this,
                getProperty_exact_hessian_block_sparsity_mode(),
                {"dense", "sparse"});
    }
    // Hessian information is not used in SNOPT.
    OPENSIM_THROW_IF(get_optim_hessian_approximation() == "exact" &&
                             get_optim_solver() == "snopt",
            Exception,
            "The property 'optim_hessian_approximation' was set to exact while "
            "using SNOPT as the optimization solver, but SNOPT does not "
            "utilize "
            "Hessian information.");

    // Check that the Lagrange multiplier weight is positive
    checkPropertyIsPositive(*this, getProperty_lagrange_multiplier_weight());

    // Create direct collocation solver.
    // ---------------------------------

    std::unique_ptr<tropter::DirectCollocationSolver<double>> dircol;

    if (getProperty_mesh().empty()) {
        dircol = OpenSim::make_unique<tropter::DirectCollocationSolver<double>>(
                ocp, get_transcription_scheme(), get_optim_solver(),
                get_num_mesh_intervals());
    } else {
        std::vector<double> mesh;
        for (int i = 0; i < getProperty_mesh().size(); ++i) {
            mesh.push_back(get_mesh(i));
        }
        dircol = OpenSim::make_unique<tropter::DirectCollocationSolver<double>>(
                ocp, get_transcription_scheme(), get_optim_solver(), mesh);
    }

    dircol->set_verbosity(get_verbosity() >= 1);
    if (getProperty_exact_hessian_block_sparsity_mode().empty()) {
        dircol->set_exact_hessian_block_sparsity_mode("dense");
    } else {
        dircol->set_exact_hessian_block_sparsity_mode(
                get_exact_hessian_block_sparsity_mode());
    }

    // Get optimization solver to check the remaining property settings.
    auto& optsolver = dircol->get_opt_solver();

    // Check that number of max iterations is valid.
    checkPropertyInRangeOrSet(*this, getProperty_optim_max_iterations(), 0,
            std::numeric_limits<int>::max(), {-1});
    if (get_optim_max_iterations() != -1)
        optsolver.set_max_iterations(get_optim_max_iterations());
    // Check that convergence tolerance is valid.
    checkPropertyInRangeOrSet(*this, getProperty_optim_convergence_tolerance(),
            0.0, SimTK::NTraits<double>::getInfinity(), {-1.0});
    if (get_optim_convergence_tolerance() != -1)
        optsolver.set_convergence_tolerance(get_optim_convergence_tolerance());
    // Check that constraint tolerance is valid.
    checkPropertyInRangeOrSet(*this, getProperty_optim_constraint_tolerance(),
            0.0, SimTK::NTraits<double>::getInfinity(), {-1.0});
    if (get_optim_constraint_tolerance() != -1)
        optsolver.set_constraint_tolerance(get_optim_constraint_tolerance());

    optsolver.set_jacobian_approximation(get_optim_jacobian_approximation());
    optsolver.set_hessian_approximation(get_optim_hessian_approximation());

    if (get_optim_solver() == "ipopt") {
        // Check that IPOPT print level is valid.
        checkPropertyInRangeOrSet(
                *this, getProperty_optim_ipopt_print_level(), 0, 12, {-1});
        if (get_verbosity() < 2) {
            optsolver.set_advanced_option_int("print_level", 0);
        } else {
            if (get_optim_ipopt_print_level() != -1) {
                optsolver.set_advanced_option_int(
                        "print_level", get_optim_ipopt_print_level());
            }
        }
    }
    // Check that sparsity detection mode is valid.
    checkPropertyInSet(*this, getProperty_optim_sparsity_detection(),
            {"random", "initial-guess"});
    optsolver.set_sparsity_detection(get_optim_sparsity_detection());

    // Set advanced settings.
    // for (int i = 0; i < getProperty_optim_solver_options(); ++i) {
    //    optsolver.set_advanced_option(TODO);
    //}
    // optsolver.set_advanced_option_string("print_timing_statistics",
    // "yes");
    // TODO optsolver.set_advanced_option_string("derivative_test",
    // "second-order");
    // TODO optsolver.set_findiff_hessian_step_size(1e-3);

    return dircol;
#else
    OPENSIM_THROW(MocoTropterSolverNotAvailable);
#endif
}

MocoTrajectory MocoTropterSolver::createGuess(const std::string& type) const {
#ifdef MOCO_WITH_TROPTER
    OPENSIM_THROW_IF_FRMOBJ(
            type != "bounds" && type != "random" && type != "time-stepping",
            Exception,
            format("Unexpected guess type '%s'; supported types are "
                   "'bounds', "
                   "'random', and 'time-stepping'.",
                    type));

    if (type == "time-stepping") { return createGuessTimeStepping(); }

    auto ocp = createTropterProblem();
    auto dircol = createTropterSolver(ocp);

    tropter::Iterate tropIter;
    if (type == "bounds") {
        tropIter = dircol->make_initial_guess_from_bounds();
    } else if (type == "random") {
        tropIter = dircol->make_random_iterate_within_bounds();
    }
    return ocp->convertToMocoTrajectory(tropIter);
#else
    OPENSIM_THROW(MocoTropterSolverNotAvailable);
#endif
}

void MocoTropterSolver::setGuess(MocoTrajectory guess) {
    // Ensure the guess is compatible with this solver/problem.
    // Make sure to initialize the problem. TODO put in a better place.
    auto ocp = createTropterProblem();
    checkGuess(guess);
    clearGuess();
    m_guessFromAPI = std::move(guess);
}

void MocoTropterSolver::setGuessFile(const std::string& file) {
    clearGuess();
    set_guess_file(file);
}

void MocoTropterSolver::checkGuess(const MocoTrajectory& guess) const {
    OPENSIM_THROW_IF(get_multibody_dynamics_mode() == "implicit" &&
            guess.hasCoordinateStates() &&
            guess.getDerivativeNames().empty(),
            Exception,
            "'multibody_dynamics_mode' set to 'implicit' and coordinate states "
            "exist in the guess, but no coordinate accelerations were found in "
            "the guess. Consider using "
            "MocoTrajectory::generateAccelerationsFromValues() or "
            "MocoTrajectory::generateAccelerationsFromSpeeds() to construct an "
            "appropriate guess.");
    guess.isCompatible(
            getProblemRep(), get_multibody_dynamics_mode() == "implicit", true);
}

void MocoTropterSolver::clearGuess() {
    m_guessFromAPI = MocoTrajectory();
    m_guessFromFile = MocoTrajectory();
    set_guess_file("");
    m_guessToUse.reset();
}

const MocoTrajectory& MocoTropterSolver::getGuess() const {
    if (!m_guessToUse) {
        if (get_guess_file() != "" && m_guessFromFile.empty()) {
            // The API should make it impossible for both guessFromFile and
            // guessFromAPI to be non-empty.
            assert(m_guessFromAPI.empty());
            // No need to load from file again if we've already loaded it.
            MocoTrajectory guessFromFile(get_guess_file());
            checkGuess(guessFromFile);
            m_guessFromFile = guessFromFile;
            m_guessToUse.reset(&m_guessFromFile);
        } else {
            // This will either be a guess specified via the API, or empty
            // to signal that tropter should use the default guess.
            m_guessToUse.reset(&m_guessFromAPI);
        }
    }
    // if (m_guessToUse) m_guessToUse->write("DEBUG_tropter_guess.sto");
    return m_guessToUse.getRef();
}

void MocoTropterSolver::printOptimizationSolverOptions(std::string solver) {
#ifdef MOCO_WITH_TROPTER
    if (solver == "ipopt") {
        tropter::optimization::IPOPTSolver::print_available_options();
    } else {
        std::cout << "No info available for " << solver << " options."
                  << std::endl;
    }
#else
    OPENSIM_THROW(MocoTropterSolverNotAvailable);
#endif
}

MocoSolution MocoTropterSolver::solveImpl() const {
#ifdef MOCO_WITH_TROPTER
    const Stopwatch stopwatch;

    OPENSIM_THROW_IF_FRMOBJ(getProblemRep().isPrescribedKinematics(), Exception,
            "MocoTropterSolver does not support prescribed kinematics. "
            "Try using prescribed motion constraints in the Coordinates.");

    auto ocp = createTropterProblem();

    // Apply settings/options.
    // -----------------------
    // Check that a valid verbosity level was provided.
    checkPropertyInSet(*this, getProperty_verbosity(), {0, 1, 2});
    // Problem print information is verbosity 1 or 2.
    if (get_verbosity()) {
        std::cout << std::string(79, '=') << "\n";
        std::cout << "MocoTropterSolver starting. ";
        std::cout << getMocoFormattedDateTime(false, "%c") << "\n";
        std::cout << std::string(79, '-') << std::endl;
        getProblemRep().printDescription();
    }
    auto dircol = createTropterSolver(ocp);
    MocoTrajectory guess = getGuess();
    tropter::Iterate tropIterate = ocp->convertToTropterIterate(guess);
    tropter::Solution tropSolution = dircol->solve(tropIterate);

    if (get_verbosity()) { dircol->print_constraint_values(tropSolution); }

    MocoSolution mocoSolution = ocp->convertToMocoSolution(tropSolution);

    // If enforcing model constraints and not minimizing Lagrange
    // multipliers, check the rank of the constraint Jacobian and if
    // rank-deficient, print recommendation to the user to enable Lagrange
    // multiplier minimization.
    if (getProblemRep().getNumKinematicConstraintEquations() &&
            !get_enforce_constraint_derivatives() &&
            !get_minimize_lagrange_multipliers()) {
        const auto& model = getProblemRep().getModelBase();
        const auto& matter = model.getMatterSubsystem();
        Storage storage = mocoSolution.exportToStatesStorage();
        // TODO update when we support multiple phases.
        auto statesTraj =
                StatesTrajectory::createFromStatesStorage(model, storage);
        SimTK::Matrix G;
        SimTK::FactorQTZ G_qtz;
        bool isJacobianFullRank = true;
        int rank;
        for (const auto& s : statesTraj) {
            // Jacobian is at most velocity-dependent.
            model.realizeVelocity(s);
            matter.calcG(s, G);
            G_qtz.factor<double>(G);
            if (G_qtz.getRank() < G.nrow()) {
                isJacobianFullRank = false;
                rank = G_qtz.getRank();
                break;
            }
        }

        if (!isJacobianFullRank) {
            std::cout << std::endl;
            std::cout << "---------------------------------------------------"
                      << "--\n";
            std::cout << "WARNING: rank-deficient constraint Jacobian "
                      << "detected.\n";
            std::cout << "---------------------------------------------------"
                      << "--\n";
            std::cout << "The model constraint Jacobian has "
                      << std::to_string(G.nrow()) + " row(s) but is only rank "
                      << std::to_string(rank) + ".\nTry removing "
                      << "redundant constraints from the model or enable \n"
                      << "minimization of Lagrange multipliers by utilizing "
                      << "the solver \nproperties "
                      << "'minimize_lagrange_multipliers' and \n"
                      << "'lagrange_multiplier_weight'.\n";
            std::cout << "---------------------------------------------------"
                      << "--\n\n";
        }
    }

    // TODO move this to convert():
    const long long elapsed = stopwatch.getElapsedTimeInNs();
    MocoSolver::setSolutionStats(mocoSolution, tropSolution.success,
            tropSolution.objective, tropSolution.status,
            tropSolution.num_iterations, SimTK::nsToSec(elapsed));

    if (get_verbosity()) {
        std::cout << std::string(79, '-') << "\n";
        std::cout << "Elapsed real time: " << stopwatch.formatNs(elapsed)
                  << ".\n";
        std::cout << getMocoFormattedDateTime(false, "%c") << "\n";
        if (mocoSolution) {
            std::cout << "MocoTropterSolver succeeded!\n";
        } else {
<<<<<<< HEAD
            // TODO cout or cerr?
            std::cerr << "MocoTropterSolver did NOT succeed:\n";
            std::cerr << "  " << mocoSolution.getStatus() << std::endl;
=======
            std::cout << "MocoTropterSolver did NOT succeed:\n";
            std::cout << "  " << mocoSolution.getStatus() << "\n";
>>>>>>> 795570d9
        }
        std::cout << std::string(79, '=') << std::endl;
    }

    return mocoSolution;
#else
    OPENSIM_THROW(MocoTropterSolverNotAvailable);
#endif
}<|MERGE_RESOLUTION|>--- conflicted
+++ resolved
@@ -404,14 +404,8 @@
         if (mocoSolution) {
             std::cout << "MocoTropterSolver succeeded!\n";
         } else {
-<<<<<<< HEAD
-            // TODO cout or cerr?
-            std::cerr << "MocoTropterSolver did NOT succeed:\n";
-            std::cerr << "  " << mocoSolution.getStatus() << std::endl;
-=======
             std::cout << "MocoTropterSolver did NOT succeed:\n";
             std::cout << "  " << mocoSolution.getStatus() << "\n";
->>>>>>> 795570d9
         }
         std::cout << std::string(79, '=') << std::endl;
     }
