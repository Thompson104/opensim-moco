--- conflicted
+++ resolved
@@ -904,13 +904,8 @@
 
     SimTK::Matrix expectedStatesTraj(Nc, 2);
     expectedStatesTraj.col(0) = 0.5;  // bounds are [0, 1].
-<<<<<<< HEAD
-    expectedStatesTraj(0, 0) = 0;     // initial value fixed to 0.f
-    expectedStatesTraj(N - 1, 0) = 1; // final value fixed to 1.
-=======
     expectedStatesTraj(0, 0) = 0;     // initial value fixed to 0.
     expectedStatesTraj(Nc - 1, 0) = 1; // final value fixed to 1.
->>>>>>> ab905a2b
     expectedStatesTraj.col(1) = 0.0;  // bounds are [-100, 100]
     expectedStatesTraj(0, 1) = 0;     // initial speed fixed to 0.
     expectedStatesTraj(Nc - 1, 1) = 0; // final speed fixed to 1.
@@ -924,12 +919,12 @@
     // Initial guess based on bounds.
     {
         MocoIterate guess = ms.createGuess("bounds");
-        SimTK_TEST(guess.getTime().size() == Nc);
-        SimTK_TEST(guess.getStateNames() == expectedStateNames);
-        SimTK_TEST(guess.getControlNames() == expectedControlNames);
-        SimTK_TEST(guess.getTime()[0] == 0);
-        SimTK_TEST_EQ(
-                guess.getTime()[Nc - 1], 5.0); // midpoint of bounds [0, 10]
+        CHECK(guess.getTime().size() == Nc);
+        CHECK(guess.getStateNames() == expectedStateNames);
+        CHECK(guess.getControlNames() == expectedControlNames);
+        CHECK(guess.getTime()[0] == 0);
+        // midpoint of bounds [0, 10]
+        CHECK(guess.getTime()[Nc - 1] == Approx(5.0));
 
         SimTK_TEST_EQ(guess.getStatesTrajectory(), expectedStatesTraj);
         SimTK_TEST_EQ(guess.getControlsTrajectory(), expectedControlsTraj);
@@ -938,9 +933,9 @@
     // Random initial guess.
     {
         MocoIterate guess = ms.createGuess("random");
-        SimTK_TEST(guess.getTime().size() == Nc);
-        SimTK_TEST(guess.getStateNames() == expectedStateNames);
-        SimTK_TEST(guess.getControlNames() == expectedControlNames);
+        CHECK(guess.getTime().size() == Nc);
+        CHECK(guess.getStateNames() == expectedStateNames);
+        CHECK(guess.getControlNames() == expectedControlNames);
 
         // The numbers are random, so we don't what they are; only that they
         // are different from the guess from bounds.
@@ -963,30 +958,32 @@
         ms.setGuess(ms.createGuess());
         MocoIterate solDefaultGuess = moco.solve().unseal();
 
-        SimTK_TEST(solDefaultGuess.isNumericallyEqual(solNoGuess));
+        CHECK(solDefaultGuess.isNumericallyEqual(solNoGuess));
+        std::cout << "DEBUG solDefaultGuess " << solDefaultGuess.getTime() << std::endl;
+        std::cout << "DEBUG solNoGuess " << solNoGuess.getTime() << std::endl;
 
         // Can also use convenience version of setGuess().
         ms.setGuess("bounds");
-        SimTK_TEST(moco.solve().unseal().isNumericallyEqual(solNoGuess));
+        CHECK(moco.solve().unseal().isNumericallyEqual(solNoGuess));
 
         // Using a random guess should give us a different "solution."
         ms.setGuess(ms.createGuess("random"));
         MocoIterate solRandomGuess = moco.solve().unseal();
-        SimTK_TEST(!solRandomGuess.isNumericallyEqual(solNoGuess));
+        CHECK(!solRandomGuess.isNumericallyEqual(solNoGuess));
 
         // Convenience.
         ms.setGuess("random");
-        SimTK_TEST(!moco.solve().unseal().isNumericallyEqual(solNoGuess));
+        CHECK(!moco.solve().unseal().isNumericallyEqual(solNoGuess));
 
         // Clearing the guess works (this check must come after using a
         // random guess).
         ms.clearGuess();
-        SimTK_TEST(moco.solve().unseal().isNumericallyEqual(solNoGuess));
+        CHECK(moco.solve().unseal().isNumericallyEqual(solNoGuess));
 
         // Can call clearGuess() multiple times with no weird issues.
         ms.clearGuess();
         ms.clearGuess();
-        SimTK_TEST(moco.solve().unseal().isNumericallyEqual(solNoGuess));
+        CHECK(moco.solve().unseal().isNumericallyEqual(solNoGuess));
     }
 
     // Guess is incompatible with problem.
@@ -994,12 +991,12 @@
         MocoIterate guess = ms.createGuess();
         // Delete the second state variable name.
         const_cast<std::vector<std::string>&>(guess.getStateNames()).resize(1);
-        SimTK_TEST_MUST_THROW_EXC(ms.setGuess(std::move(guess)), Exception);
+        CHECK_THROWS_AS(ms.setGuess(std::move(guess)), Exception);
     }
 
     // Unrecognized guess type.
-    SimTK_TEST_MUST_THROW_EXC(ms.createGuess("unrecognized"), Exception);
-    SimTK_TEST_MUST_THROW_EXC(ms.setGuess("unrecognized"), Exception);
+    CHECK_THROWS_AS(ms.createGuess("unrecognized"), Exception);
+    CHECK_THROWS_AS(ms.setGuess("unrecognized"), Exception);
 
     // Setting a guess from a file.
     // ----------------------------
@@ -1011,20 +1008,20 @@
         guess.write(fname);
         ms.setGuessFile(fname);
 
-        SimTK_TEST(ms.getGuess().isNumericallyEqual(guess));
-        SimTK_TEST(!moco.solve().unseal().isNumericallyEqual(solNoGuess));
+        CHECK(ms.getGuess().isNumericallyEqual(guess));
+        CHECK(!moco.solve().unseal().isNumericallyEqual(solNoGuess));
 
         // Using setGuess(MocoIterate) overrides the file setting.
         ms.setGuess(ms.createGuess("bounds"));
-        SimTK_TEST(moco.solve().unseal().isNumericallyEqual(solNoGuess));
+        CHECK(moco.solve().unseal().isNumericallyEqual(solNoGuess));
 
         ms.setGuessFile(fname);
-        SimTK_TEST(ms.getGuess().isNumericallyEqual(guess));
-        SimTK_TEST(!moco.solve().unseal().isNumericallyEqual(solNoGuess));
+        CHECK(ms.getGuess().isNumericallyEqual(guess));
+        CHECK(!moco.solve().unseal().isNumericallyEqual(solNoGuess));
 
         // Clearing the file causes the default guess type to be used.
         ms.setGuessFile("");
-        SimTK_TEST(moco.solve().unseal().isNumericallyEqual(solNoGuess));
+        CHECK(moco.solve().unseal().isNumericallyEqual(solNoGuess));
 
         // TODO mismatched state/control names.
 
@@ -1038,9 +1035,9 @@
     {
         MocoIterate guess = ms.createGuess();
         guess.setNumTimes(2);
-        SimTK_TEST(SimTK::isNaN(guess.getTime()[0]));
-        SimTK_TEST(SimTK::isNaN(guess.getStatesTrajectory()(0, 0)));
-        SimTK_TEST(SimTK::isNaN(guess.getControlsTrajectory()(0, 0)));
+        CHECK(SimTK::isNaN(guess.getTime()[0]));
+        CHECK(SimTK::isNaN(guess.getStatesTrajectory()(0, 0)));
+        CHECK(SimTK::isNaN(guess.getControlsTrajectory()(0, 0)));
 
         // TODO look at how TimeSeriesTable handles this.
         // Make sure this uses the initializer list variant.
@@ -1069,18 +1066,18 @@
         // Errors.
 
         // Nonexistent state/control.
-        SimTK_TEST_MUST_THROW_EXC(
+        CHECK_THROWS_AS(
                 guess.setState("none", SimTK::Vector(2)), Exception);
-        SimTK_TEST_MUST_THROW_EXC(
+        CHECK_THROWS_AS(
                 guess.setControl("none", SimTK::Vector(2)), Exception);
         SimTK_TEST_MUST_THROW_EXC(guess.getState("none"), Exception);
         SimTK_TEST_MUST_THROW_EXC(guess.getControl("none"), Exception);
 
         // Incorrect length.
-        SimTK_TEST_MUST_THROW_EXC(
+        CHECK_THROWS_AS(
                 guess.setState("/slider/position/value", SimTK::Vector(1)),
                 Exception);
-        SimTK_TEST_MUST_THROW_EXC(
+        CHECK_THROWS_AS(
                 guess.setControl("/actuator", SimTK::Vector(3)), Exception);
     }
 
@@ -1091,17 +1088,17 @@
         ms.set_num_mesh_points(N);
         MocoIterate guess0 = ms.createGuess();
         guess0.setControl("/actuator", createVectorLinspace(Nc, 2.8, 7.3));
-        SimTK_TEST(guess0.getTime().size() == Nc); // midpoint of [0, 10]
+        CHECK(guess0.getTime().size() == Nc); // midpoint of [0, 10]
         SimTK_TEST_EQ(guess0.getTime()[Nc - 1], N);
 
         // resampleWithNumTimes
         {
             MocoIterate guess = guess0;
             guess.resampleWithNumTimes(10);
-            SimTK_TEST(guess.getTime().size() == 10);
-            SimTK_TEST_EQ(guess.getTime()[9], 5);
-            SimTK_TEST(guess.getStatesTrajectory().nrow() == 10);
-            SimTK_TEST(guess.getControlsTrajectory().nrow() == 10);
+            CHECK(guess.getTime().size() == 10);
+            CHECK(guess.getTime()[9] == Approx(5));
+            CHECK(guess.getStatesTrajectory().nrow() == 10);
+            CHECK(guess.getControlsTrajectory().nrow() == 10);
             SimTK_TEST_EQ(guess.getControl("/actuator"),
                     createVectorLinspace(10, 2.8, 7.3));
         }
@@ -1116,10 +1113,10 @@
             auto actualInterval = guess.resampleWithInterval(0.9);
             int expectedNumTimes = (int)ceil(5 / 0.9) + 1;
             SimTK_TEST_EQ(actualInterval, 5 / ((double)expectedNumTimes - 1));
-            SimTK_TEST(guess.getTime().size() == expectedNumTimes);
+            CHECK(guess.getTime().size() == expectedNumTimes);
             SimTK_TEST_EQ(guess.getTime()[expectedNumTimes - 1], 5);
-            SimTK_TEST(guess.getStatesTrajectory().nrow() == expectedNumTimes);
-            SimTK_TEST(
+            CHECK(guess.getStatesTrajectory().nrow() == expectedNumTimes);
+            CHECK(
                     guess.getControlsTrajectory().nrow() == expectedNumTimes);
             SimTK_TEST_EQ(guess.getControl("/actuator"),
                     createVectorLinspace(expectedNumTimes, 2.8, 7.3));
@@ -1134,10 +1131,10 @@
             auto actualFrequency = guess.resampleWithFrequency(0.7);
             int expectedNumTimes = (int)ceil(5 * 0.7); // 4
             SimTK_TEST_EQ(actualFrequency, (double)expectedNumTimes / 5);
-            SimTK_TEST(guess.getTime().size() == expectedNumTimes);
+            CHECK(guess.getTime().size() == expectedNumTimes);
             SimTK_TEST_EQ(guess.getTime()[expectedNumTimes - 1], 5);
-            SimTK_TEST(guess.getStatesTrajectory().nrow() == expectedNumTimes);
-            SimTK_TEST(
+            CHECK(guess.getStatesTrajectory().nrow() == expectedNumTimes);
+            CHECK(
                     guess.getControlsTrajectory().nrow() == expectedNumTimes);
             SimTK_TEST_EQ(guess.getControl("/actuator"),
                     createVectorLinspace(expectedNumTimes, 2.8, 7.3));
@@ -1146,14 +1143,14 @@
         // resample
         {
             MocoIterate guess = guess0;
-            SimTK_TEST_MUST_THROW_EXC(
+            CHECK_THROWS_AS(
                     guess.resample(createVector(
                             {guess.getInitialTime() - 1e-15, 0, 1})),
                     Exception);
-            SimTK_TEST_MUST_THROW_EXC(guess.resample(createVector({0.5, 0.6,
+            CHECK_THROWS_AS(guess.resample(createVector({0.5, 0.6,
                                               guess.getFinalTime() + 1e15})),
                     Exception);
-            SimTK_TEST_MUST_THROW_EXC(
+            CHECK_THROWS_AS(
                     guess.resample(createVector({0.5, 0.6, 0.59999999, 0.8})),
                     Exception);
 
@@ -1180,7 +1177,7 @@
         // 1 point is too few.
         MocoIterate guess1(guess2);
         guess1.setNumTimes(1);
-        SimTK_TEST_MUST_THROW_EXC(guess1.resampleWithNumTimes(10), Exception);
+        CHECK_THROWS_AS(guess1.resampleWithNumTimes(10), Exception);
     }
 
     // TODO ordering of states and controls in MocoIterate should not
