--- conflicted
+++ resolved
@@ -1100,13 +1100,8 @@
         problem.addGoal<MocoFinalTimeGoal>();
 
         auto& solver = moco.initSolver<TestType>();
-<<<<<<< HEAD
-        solver.set_num_mesh_points(40);
+        solver.set_num_mesh_intervals(40);
         solver.set_dynamics_mode("explicit");
-=======
-        solver.set_num_mesh_intervals(40);
-        solver.set_dynamics_mode("implicit");
->>>>>>> 723e104b
         solver.set_optim_convergence_tolerance(1e-4);
         solver.set_optim_constraint_tolerance(1e-4);
         solver.set_transcription_scheme("hermite-simpson");
@@ -1217,15 +1212,9 @@
         tracking->setAllowUnusedReferences(true);
 
         auto& solver = moco.initSolver<TestType>();
-<<<<<<< HEAD
-        solver.set_num_mesh_points(40);
+        solver.set_num_mesh_intervals(40);
         solver.set_dynamics_mode("explicit");
         solver.set_transcription_scheme("hermite-simpson");
-=======
-        solver.set_num_mesh_intervals(40);
-        solver.set_dynamics_mode("implicit");
-        solver.set_transcription_scheme("trapezoidal");
->>>>>>> 723e104b
 
         MocoSolution solutionTrack = moco.solve();
         std::string solutionFilename =
