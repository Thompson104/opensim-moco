--- conflicted
+++ resolved
@@ -2,14 +2,9 @@
 	    LIB_DEPENDS osimMuscollo tropter
 		RESOURCES
 			subject01.osim
-<<<<<<< HEAD
 			../walk_marker_trajectories.trc
 			../walk_gait1018_state_reference.mot
-=======
-			marker_trajectories.trc
-			state_reference.mot
         SOURCE_FILES
             MuscleLikeCoordinateActuator.cpp
             MuscleLikeCoordinateActuator.h
->>>>>>> 1149bcfb
 		)