/* -------------------------------------------------------------------------- *
 * OpenSim Muscollo: sandboxMarkerTrackingWholeBody.cpp                       *
 * -------------------------------------------------------------------------- *
 * Copyright (c) 2017 Stanford University and the Authors                     *
 *                                                                            *
 * Author(s): Nicholas Bianco                                                 *
 *                                                                            *
 * Licensed under the Apache License, Version 2.0 (the "License"); you may    *
 * not use this file except in compliance with the License. You may obtain a  *
 * copy of the License at http://www.apache.org/licenses/LICENSE-2.0          *
 *                                                                            *
 * Unless required by applicable law or agreed to in writing, software        *
 * distributed under the License is distributed on an "AS IS" BASIS,          *
 * WITHOUT WARRANTIES OR CONDITIONS OF ANY KIND, either express or implied.   *
 * See the License for the specific language governing permissions and        *
 * limitations under the License.                                             *
 * -------------------------------------------------------------------------- */

 /// Solves two tracking problems using a 10 DOF OpenSim model.

#include <OpenSim/Common/osimCommon.h>
#include <OpenSim/Simulation/osimSimulation.h>
#include <OpenSim/Actuators/osimActuators.h>
#include <OpenSim/Tools/InverseKinematicsTool.h>
#include <OpenSim/Common/TimeSeriesTable.h>
#include <Muscollo/osimMuscollo.h>

#include "MuscleLikeCoordinateActuator.h"

using namespace OpenSim;

/// Similar to CoordinateActuator (simply produces a generalized force) but
/// with first-order linear activation dynamics. This actuator has one state
/// variable, `activation`, with \f$ \dot{a} = (u - a) / \tau \f$, where
/// \f$ a \f$ is activation, \f$ u $\f is excitation, and \f$ \tau \f$ is the
/// activation time constant (there is no separate deactivation time constant).
/// <b>Default %Property Values</b>
/// @verbatim
/// activation_time_constant: 0.01
/// default_activation: 0.5
/// @dverbatim
class /*OSIMMUSCOLLO_API*/
    ActivationCoordinateActuator : public CoordinateActuator {
    OpenSim_DECLARE_CONCRETE_OBJECT(ActivationCoordinateActuator,
        CoordinateActuator);
public:
    OpenSim_DECLARE_PROPERTY(activation_time_constant, double,
        "Larger value means activation can change more rapidly "
        "(units: seconds).");

    OpenSim_DECLARE_PROPERTY(default_activation, double,
        "Value of activation in the default state returned by initSystem().");

    ActivationCoordinateActuator() {
        constructProperties();
    }

    void extendAddToSystem(SimTK::MultibodySystem& system) const override {
        Super::extendAddToSystem(system);
        addStateVariable("activation", SimTK::Stage::Dynamics);
    }

    void extendInitStateFromProperties(SimTK::State& s) const override {
        Super::extendInitStateFromProperties(s);
        setStateVariableValue(s, "activation", get_default_activation());
    }

    void extendSetPropertiesFromState(const SimTK::State& s) override {
        Super::extendSetPropertiesFromState(s);
        set_default_activation(getStateVariableValue(s, "activation"));
    }

    // TODO no need to do clamping, etc; CoordinateActuator is bidirectional.
    void computeStateVariableDerivatives(const SimTK::State& s) const override 
    {
        const auto& tau = get_activation_time_constant();
        const auto& u = getControl(s);
        const auto& a = getStateVariableValue(s, "activation");
        const SimTK::Real adot = (u - a) / tau;
        setStateVariableDerivativeValue(s, "activation", adot);
    }

    double computeActuation(const SimTK::State& s) const override {
        return getStateVariableValue(s, "activation") * getOptimalForce();
    }
private:
    void constructProperties() {
        constructProperty_activation_time_constant(0.010);
        constructProperty_default_activation(0.5);
    }
};

class /*OSIMMUSCOLLO_API*/
    ActivationMuscleLikeCoordinateActuator : 
            public MuscleLikeCoordinateActuator {
    OpenSim_DECLARE_CONCRETE_OBJECT(ActivationMuscleLikeCoordinateActuator,
        MuscleLikeCoordinateActuator);
public:
    OpenSim_DECLARE_PROPERTY(activation_time_constant, double,
        "Larger value means activation can change more rapidly "
        "(units: seconds).");

    OpenSim_DECLARE_PROPERTY(default_activation, double,
        "Value of activation in the default state returned by initSystem().");

    ActivationMuscleLikeCoordinateActuator() {
        constructProperties();
    }

    void extendAddToSystem(SimTK::MultibodySystem& system) const override {
        Super::extendAddToSystem(system);
        addStateVariable("activation", SimTK::Stage::Dynamics);
    }

    void extendInitStateFromProperties(SimTK::State& s) const override {
        Super::extendInitStateFromProperties(s);
        setStateVariableValue(s, "activation", get_default_activation());
    }

    void extendSetPropertiesFromState(const SimTK::State& s) override {
        Super::extendSetPropertiesFromState(s);
        set_default_activation(getStateVariableValue(s, "activation"));
    }

    // TODO no need to do clamping, etc; CoordinateActuator is bidirectional.
    void computeStateVariableDerivatives(const SimTK::State& s) const override {
        const auto& tau = get_activation_time_constant();
        const auto& u = getControl(s);
        const auto& a = getStateVariableValue(s, "activation");
        const SimTK::Real adot = (u - a) / tau;
        setStateVariableDerivativeValue(s, "activation", adot);
    }

    double computeActuation(const SimTK::State& s) const override {
        return getStateVariableValue(s, "activation") * getOptimalForce();
    }
private:
    void constructProperties() {
        constructProperty_activation_time_constant(0.010);
        constructProperty_default_activation(0.5);
    }
};

/// Convenience function to apply an ActivationCoordinateActuator to the model.
void addActivationCoordinateActuator(Model& model, std::string coordName,
        double optimalForce) {

    auto& coordSet = model.updCoordinateSet();

    auto* actu = new ActivationCoordinateActuator();
    actu->set_default_activation(0.1);
    actu->setName("tau_" + coordName);
    actu->setCoordinate(&coordSet.get(coordName));
    actu->setOptimalForce(optimalForce);
    model.addComponent(actu);
}

/// Convenience function to apply an MuscleLikeCoordinateActuator to the model.
void addMuscleLikeCoordinateActuator(Model& model, std::string coordName, 
        double optimalForce) {

    auto& coordSet = model.updCoordinateSet();

    auto* actu = new ActivationMuscleLikeCoordinateActuator();
    actu->setName("tau_" + coordName);
    actu->setCoordinate(&coordSet.get(coordName));
    actu->setOptimalForce(optimalForce);

    auto* posFunc = new PolynomialFunction();
    posFunc->setName("pos_force_vs_coordinate_function");
    auto* negFunc = new PolynomialFunction();
    negFunc->setName("neg_force_vs_coordinate_function");

    // Polynomial coefficients from Carmichael Ong's SimTK project
    // "Predictive Simulation of Standing Long Jumps". Borrowed from the
    // "AshbyModel_twoConstraints.osim" model.
    if (coordName.find("hip") != std::string::npos) {
        posFunc->setCoefficients(
            SimTK::Vector(SimTK::Vec4(27.175, -163.26, 146.58, 203.88)));
        negFunc->setCoefficients(
            SimTK::Vector(SimTK::Vec4(-15.492, 0.99992, 188.07, 326.63)));
        actu->set_qdot_max(20.0);
    } else if (coordName.find("knee") != std::string::npos) {
        posFunc->setCoefficients(
            SimTK::Vector(SimTK::Vec4(11.285, -135.23, 282.53, 238.77)));
        negFunc->setCoefficients(
            SimTK::Vector(SimTK::Vec4(69.248, -454.99, 712.19, 203.07)));
        actu->set_qdot_max(18.0);
    } else if (coordName.find("ankle") != std::string::npos) {
        posFunc->setCoefficients(
            SimTK::Vector(SimTK::Vec4(-80.378, -173.56, -102.12, 91.211)));
        negFunc->setCoefficients(
            SimTK::Vector(SimTK::Vec4(-748.14, -1054.1, 38.366, 407.2)));
        actu->set_qdot_max(16.0);
    }
    
    actu->setPosForceVsCoordinateFunction(posFunc);
    actu->setNegForceVsCoordinateFunction(negFunc);
    model.addComponent(actu);
}

/// Load the base OpenSim model (gait10dof18musc) and apply actuators based on
/// specified actuator type.
Model setupModel(bool usingMuscleLikeActuators) {

    Model model("subject01.osim");  

    addActivationCoordinateActuator(model, "lumbar_extension", 500);
    addActivationCoordinateActuator(model, "pelvis_tilt", 500);
    addActivationCoordinateActuator(model, "pelvis_tx", 1000);
    addActivationCoordinateActuator(model, "pelvis_ty", 2500);

    if (usingMuscleLikeActuators) {
        addMuscleLikeCoordinateActuator(model, "hip_flexion_r", 100);
        addMuscleLikeCoordinateActuator(model, "knee_angle_r", 100);
        addMuscleLikeCoordinateActuator(model, "ankle_angle_r", 100);
        addMuscleLikeCoordinateActuator(model, "hip_flexion_l", 100);
        addMuscleLikeCoordinateActuator(model, "knee_angle_l", 100);
        addMuscleLikeCoordinateActuator(model, "ankle_angle_l", 100);
    } else {
        addActivationCoordinateActuator(model, "hip_flexion_r", 100);
        addActivationCoordinateActuator(model, "knee_angle_r", 100);
        addActivationCoordinateActuator(model, "ankle_angle_r", 100);
        addActivationCoordinateActuator(model, "hip_flexion_l", 100);
        addActivationCoordinateActuator(model, "knee_angle_l", 100);
        addActivationCoordinateActuator(model, "ankle_angle_l", 100);
    }

    return model;
}

/// Set the bounds for the specified MucoProblem.
void setBounds(MucoProblem& mp) {

    double finalTime = 1.25;
    mp.setTimeBounds(0, finalTime);
    mp.setStateInfo("ground_pelvis/pelvis_tilt/value", { -10, 10 });
    mp.setStateInfo("ground_pelvis/pelvis_tilt/speed", { -50, 50 });
    mp.setStateInfo("ground_pelvis/pelvis_tx/value", { -10, 10 });
    mp.setStateInfo("ground_pelvis/pelvis_tx/speed", { -50, 50 });
    mp.setStateInfo("ground_pelvis/pelvis_ty/value", { -10, 10 });
    mp.setStateInfo("ground_pelvis/pelvis_ty/speed", { -50, 50 });
    mp.setStateInfo("hip_r/hip_flexion_r/value", { -10, 10 });
    mp.setStateInfo("hip_r/hip_flexion_r/speed", { -50, 50 });
    mp.setStateInfo("knee_r/knee_angle_r/value", { -10, 10 });
    mp.setStateInfo("knee_r/knee_angle_r/speed", { -50, 50 });
    mp.setStateInfo("ankle_r/ankle_angle_r/value", { -10, 10 });
    mp.setStateInfo("ankle_r/ankle_angle_r/speed", { -50, 50 });
    mp.setStateInfo("hip_l/hip_flexion_l/value", { -10, 10 });
    mp.setStateInfo("hip_l/hip_flexion_l/speed", { -50, 50 });
    mp.setStateInfo("knee_l/knee_angle_l/value", { -10, 10 });
    mp.setStateInfo("knee_l/knee_angle_l/speed", { -50, 50 });
    mp.setStateInfo("ankle_l/ankle_angle_l/value", { -10, 10 });
    mp.setStateInfo("ankle_l/ankle_angle_l/speed", { -50, 50 });
    mp.setStateInfo("back/lumbar_extension/value", { -10, 10 });
    mp.setStateInfo("back/lumbar_extension/speed", { -50, 50 });
    mp.setStateInfo("tau_lumbar_extension/activation", { -1, 1 });
    mp.setStateInfo("tau_pelvis_tilt/activation", {-1, 1});
    mp.setStateInfo("tau_pelvis_tx/activation", { -1, 1 });
    mp.setStateInfo("tau_pelvis_ty/activation", { -1, 1 });
    mp.setStateInfo("tau_hip_flexion_r/activation", { -1, 1 });
    mp.setStateInfo("tau_knee_angle_r/activation", { -1, 1 });
    mp.setStateInfo("tau_ankle_angle_r/activation", { -1, 1 });
    mp.setStateInfo("tau_hip_flexion_l/activation", { -1, 1 });
    mp.setStateInfo("tau_knee_angle_l/activation", { -1, 1 });
    mp.setStateInfo("tau_ankle_angle_l/activation", { -1, 1 });
    mp.setControlInfo("tau_lumbar_extension", { -1, 1 });
    mp.setControlInfo("tau_pelvis_tilt", { -1, 1 });
    mp.setControlInfo("tau_pelvis_tx", { -1, 1 });
    mp.setControlInfo("tau_pelvis_ty", { -1, 1 });
    mp.setControlInfo("tau_hip_flexion_r", { -1, 1 });
    mp.setControlInfo("tau_knee_angle_r", { -1, 1 });
    mp.setControlInfo("tau_ankle_angle_r", { -1, 1 });
    mp.setControlInfo("tau_hip_flexion_l", { -1, 1 });
    mp.setControlInfo("tau_knee_angle_l", { -1, 1 });
    mp.setControlInfo("tau_ankle_angle_l", { -1, 1 });
}

/// Solve a full-body (10 DOF) tracking problem by having each model 
/// generalized coordinate track the coordinate value obtained from 
/// inverse kinematics.
///
/// Estimated time to solve: 7.5-35 minutes.
MucoSolution solveStateTrackingProblem(bool usingMuscleLikeActuators, 
        bool prevSolutionInitialization) {

    MucoTool muco;
    muco.setName("whole_body_state_tracking");

    // Define the optimal control problem.
    // ===================================
    MucoProblem& mp = muco.updProblem();

    // Model(dynamics).
    // -----------------
    mp.setModel(setupModel(usingMuscleLikeActuators));

    // Bounds.
    // -------
    setBounds(mp);

    // Cost.
    // -----
    MucoStateTrackingCost tracking;
    auto ref = STOFileAdapter::read("walk_gait1018_state_reference.mot");
    auto refFilt = filterLowpass(ref, 6.0, true);
    tracking.setReference(refFilt);
    //tracking.setAllowUnusedReferences(true);
    mp.addCost(tracking);

    // Configure the solver.
    // =====================
    MucoTropterSolver& ms = muco.initSolver();
    ms.set_num_mesh_points(50);
    ms.set_verbosity(2);
    ms.set_optim_solver("ipopt");
    ms.set_optim_hessian_approximation("exact");

    // Create guess.
    // =============
    if (prevSolutionInitialization) {
        MucoIterate prevSolution(
            "sandboxMarkerTrackingWholeBody_states_solution.sto");
        ms.setGuess(prevSolution);
    }
    else {
        MucoIterate guess = ms.createGuess();
        auto model = mp.getPhase().getModel();
        model.initSystem();
        auto refFilt2 = refFilt;
        model.getSimbodyEngine().convertDegreesToRadians(refFilt2);
        STOFileAdapter::write(refFilt2, "state_reference_radians.sto");
        guess.setStatesTrajectory(refFilt2, true, true);
        ms.setGuess(guess);
    }

    // Solve the problem.
    // ==================
    MucoSolution solution = muco.solve();
    std::string output;
    if (usingMuscleLikeActuators) {
        output = "sandboxMarkerTrackingWholeBody_states_solution_AMLCAs.sto";
    } else {
        output = "sandboxMarkerTrackingWholeBody_states_solution_ACAs.sto";
    }
    solution.write(output);

    muco.visualize(solution);

    return solution;
}

/// Solve a full-body (10 DOF) tracking problem by having the model markers
/// track the marker trajectories directly.
///
/// Estimated time to solve: 45-95 minutes.
MucoSolution solveMarkerTrackingProblem(bool usingMuscleLikeActuators, 
        bool prevSolutionInitialization) {

    MucoTool muco;
    muco.setName("whole_body_marker_tracking");

    // Define the optimal control problem.
    // ===================================
    MucoProblem& mp = muco.updProblem();

    // Model(dynamics).
    // -----------------
    mp.setModel(setupModel(usingMuscleLikeActuators));

    // Bounds.
    // -------
    setBounds(mp);
        
    // Cost.
    // -----
    MucoMarkerTrackingCost tracking;
    tracking.setName("tracking");
    auto ref = TRCFileAdapter::read("walk_marker_trajectories.trc");
    TimeSeriesTable refFilt = filterLowpass(ref.flatten(), 6.0, true);
    auto refPacked = refFilt.pack<double>();
    TimeSeriesTableVec3 refToUse(refPacked);

    // Convert from millimeters to meters.
    auto& table = refToUse.updMatrix();
    table = table / 1000.0; 

    // Set marker weights to match IK task weights.
    Set<MarkerWeight> markerWeights;
    markerWeights.cloneAndAppend({ "Top.Head", 3 });
    markerWeights.cloneAndAppend({ "R.ASIS", 3 });
    markerWeights.cloneAndAppend({ "L.ASIS", 3 });
    markerWeights.cloneAndAppend({ "V.Sacral", 3 });
    markerWeights.cloneAndAppend({ "R.Heel", 2 });
    markerWeights.cloneAndAppend({ "R.Toe.Tip", 2 });
    markerWeights.cloneAndAppend({ "L.Heel", 2 });
    markerWeights.cloneAndAppend({ "L.Toe.Tip", 2 });
    MarkersReference markersRef(refToUse, &markerWeights);
    
    tracking.setMarkersReference(markersRef);
    tracking.setAllowUnusedReferences(true);
    mp.addCost(tracking);

    // Configure the solver.
    // =====================
    MucoTropterSolver& ms = muco.initSolver();
    ms.set_num_mesh_points(100);
    ms.set_verbosity(2);
    ms.set_optim_solver("ipopt");
    ms.set_optim_hessian_approximation("exact");

    // Create guess.
    // =============
<<<<<<< HEAD
    MucoIterate guess = ms.createGuess();
    auto model = mp.getPhase().getModel();
    model.initSystem();
    auto statesRef = STOFileAdapter::read("walk_gait1018_state_reference.mot");
    auto statesRefFilt = filterLowpass(statesRef, 6.0, true);
    model.getSimbodyEngine().convertDegreesToRadians(statesRefFilt);
    STOFileAdapter::write(statesRefFilt, "state_reference_radians.sto");
    guess.setStatesTrajectory(statesRefFilt, true, true);
    ms.setGuess(guess);
=======
    if (prevSolutionInitialization) {
        MucoIterate prevSolution(
            "sandboxMarkerTrackingWholeBody_marker_solution.sto");
        ms.setGuess(prevSolution);
    } else {
        MucoIterate guess = ms.createGuess();
        auto model = mp.getPhase().getModel();
        model.initSystem();
        auto statesRef = STOFileAdapter::read("state_reference.mot");
        auto statesRefFilt = filterLowpass(statesRef, 6.0, true);
        model.getSimbodyEngine().convertDegreesToRadians(statesRefFilt);
        STOFileAdapter::write(statesRefFilt, "state_reference_radians.sto");
        guess.setStatesTrajectory(statesRefFilt, true, true);
        ms.setGuess(guess);
    }
>>>>>>> 1149bcfb

    // Solve the problem.
    // ==================
    MucoSolution solution = muco.solve();
    std::string output;
    if (usingMuscleLikeActuators) {
        output = "sandboxMarkerTrackingWholeBody_marker_solution_AMLCAs.sto";
    } else {
        output = "sandboxMarkerTrackingWholeBody_marker_solution_ACAs.sto";
    }
    solution.write(output);

    muco.visualize(solution);

    return solution;
}

/// Solve both problems and compare.
int main() {

    // MucoSolution stateTrackingSolution = solveStateTrackingProblem(true, 
    //   false);

    MucoSolution markerTrackingSolution = solveMarkerTrackingProblem(true, 
        false);

    return EXIT_SUCCESS;
}<|MERGE_RESOLUTION|>--- conflicted
+++ resolved
@@ -411,17 +411,6 @@
 
     // Create guess.
     // =============
-<<<<<<< HEAD
-    MucoIterate guess = ms.createGuess();
-    auto model = mp.getPhase().getModel();
-    model.initSystem();
-    auto statesRef = STOFileAdapter::read("walk_gait1018_state_reference.mot");
-    auto statesRefFilt = filterLowpass(statesRef, 6.0, true);
-    model.getSimbodyEngine().convertDegreesToRadians(statesRefFilt);
-    STOFileAdapter::write(statesRefFilt, "state_reference_radians.sto");
-    guess.setStatesTrajectory(statesRefFilt, true, true);
-    ms.setGuess(guess);
-=======
     if (prevSolutionInitialization) {
         MucoIterate prevSolution(
             "sandboxMarkerTrackingWholeBody_marker_solution.sto");
@@ -430,14 +419,13 @@
         MucoIterate guess = ms.createGuess();
         auto model = mp.getPhase().getModel();
         model.initSystem();
-        auto statesRef = STOFileAdapter::read("state_reference.mot");
+        auto statesRef = STOFileAdapter::read("walk_gait1018_state_reference.mot");
         auto statesRefFilt = filterLowpass(statesRef, 6.0, true);
         model.getSimbodyEngine().convertDegreesToRadians(statesRefFilt);
         STOFileAdapter::write(statesRefFilt, "state_reference_radians.sto");
         guess.setStatesTrajectory(statesRefFilt, true, true);
         ms.setGuess(guess);
     }
->>>>>>> 1149bcfb
 
     // Solve the problem.
     // ==================
